--- conflicted
+++ resolved
@@ -379,7 +379,6 @@
         waitForExpectationsWithTimeout(expectationTimeout, handler: nil)
     }
     
-<<<<<<< HEAD
     func testIsAlive() {
         let expectation = expectationWithDescription(#function)
         
@@ -391,7 +390,9 @@
             }
             expectation.fulfill()
         }
-=======
+        waitForExpectationsWithTimeout(expectationTimeout, handler: nil)
+    }
+
     func testIndexNameWithSpace() {
     let expectation = expectationWithDescription(#function)
         client.deleteIndex("Index with spaces", completionHandler: { (content, error) -> Void in
@@ -400,7 +401,6 @@
             }
             expectation.fulfill()
         })
->>>>>>> 11c90d1a
         waitForExpectationsWithTimeout(expectationTimeout, handler: nil)
     }
 }