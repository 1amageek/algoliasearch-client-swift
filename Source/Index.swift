//
//  Copyright (c) 2015 Algolia
//  http://www.algolia.com/
//
//  Permission is hereby granted, free of charge, to any person obtaining a copy
//  of this software and associated documentation files (the "Software"), to deal
//  in the Software without restriction, including without limitation the rights
//  to use, copy, modify, merge, publish, distribute, sublicense, and/or sell
//  copies of the Software, and to permit persons to whom the Software is
//  furnished to do so, subject to the following conditions:
//
//  The above copyright notice and this permission notice shall be included in
//  all copies or substantial portions of the Software.
//
//  THE SOFTWARE IS PROVIDED "AS IS", WITHOUT WARRANTY OF ANY KIND, EXPRESS OR
//  IMPLIED, INCLUDING BUT NOT LIMITED TO THE WARRANTIES OF MERCHANTABILITY,
//  FITNESS FOR A PARTICULAR PURPOSE AND NONINFRINGEMENT. IN NO EVENT SHALL THE
//  AUTHORS OR COPYRIGHT HOLDERS BE LIABLE FOR ANY CLAIM, DAMAGES OR OTHER
//  LIABILITY, WHETHER IN AN ACTION OF CONTRACT, TORT OR OTHERWISE, ARISING FROM,
//  OUT OF OR IN CONNECTION WITH THE SOFTWARE OR THE USE OR OTHER DEALINGS IN
//  THE SOFTWARE.
//

import Foundation

/// A proxy to an Algolia index.
///
/// + Note: You cannot construct this class directly. Please use `Client.index(withName:)` to obtain an instance.
///
@objc public class Index : NSObject {
    // MARK: Properties
    
    /// This index's name.
    @objc public let name: String
    
    /// API client used by this index.
    @objc public let client: Client
    
    let urlEncodedName: String
    
    var searchCache: ExpiringCache?
    
    // MAR: - Initialization
    
    /// Create a new index proxy.
    @objc init(client: Client, name: String) {
        self.client = client
        self.name = name
        urlEncodedName = name.urlEncodedPathComponent()
    }

    override public var description: String {
        get {
            return "Index{\"\(name)\"}"
        }
    }
    
    // MARK: - Operations

    /// Add an object to this index.
    ///
    /// - parameter object: The object to add.
    /// - parameter completionHandler: Completion handler to be notified of the request's outcome.
    /// - returns: A cancellable operation.
    ///
    @objc
    @discardableResult public func addObject(_ object: JSONObject, completionHandler: CompletionHandler? = nil) -> Operation {
        let path = "1/indexes/\(urlEncodedName)"
        return client.performHTTPQuery(path: path, method: .POST, body: object, hostnames: client.writeHosts, completionHandler: completionHandler)
    }
    
    /// Add an object to this index, assigning it the specified object ID.
    /// If an object already exists with the same object ID, the existing object will be overwritten.
    ///
    /// - parameter object: The object to add.
    /// - parameter withID: Identifier that you want to assign this object.
    /// - parameter completionHandler: Completion handler to be notified of the request's outcome.
    /// - returns: A cancellable operation.
    ///
    @objc
    @discardableResult public func addObject(_ object: JSONObject, withID objectID: String, completionHandler: CompletionHandler? = nil) -> Operation {
        let path = "1/indexes/\(urlEncodedName)/\(objectID.urlEncodedPathComponent())"
        return client.performHTTPQuery(path: path, method: .PUT, body: object, hostnames: client.writeHosts, completionHandler: completionHandler)
    }
    
    /// Add several objects to this index.
    ///
    /// - parameter objects: Objects to add.
    /// - parameter completionHandler: Completion handler to be notified of the request's outcome.
    /// - returns: A cancellable operation.
    ///
    @objc
    @discardableResult public func addObjects(_ objects: [JSONObject], completionHandler: CompletionHandler? = nil) -> Operation {
        let path = "1/indexes/\(urlEncodedName)/batch"
        
        var requests = [Any]()
        requests.reserveCapacity(objects.count)
        for object in objects {
            requests.append(["action": "addObject", "body": object])
        }
        let request = ["requests": requests]
        
        return client.performHTTPQuery(path: path, method: .POST, body: request, hostnames: client.writeHosts, completionHandler: completionHandler)
    }
    
    /// Delete an object from this index.
    ///
    /// - parameter objectID: Identifier of object to delete.
    /// - parameter completionHandler: Completion handler to be notified of the request's outcome.
    /// - returns: A cancellable operation.
    ///
    @objc
    @discardableResult public func deleteObject(withID objectID: String, completionHandler: CompletionHandler? = nil) -> Operation {
        let path = "1/indexes/\(urlEncodedName)/\(objectID.urlEncodedPathComponent())"
        return client.performHTTPQuery(path: path, method: .DELETE, body: nil, hostnames: client.writeHosts, completionHandler: completionHandler)
    }
    
    /// Delete several objects from this index.
    ///
    /// - parameter objectIDs: Identifiers of objects to delete.
    /// - parameter completionHandler: Completion handler to be notified of the request's outcome.
    /// - returns: A cancellable operation.
    ///
    @objc
    @discardableResult public func deleteObjects(withIDs objectIDs: [String], completionHandler: CompletionHandler? = nil) -> Operation {
        let path = "1/indexes/\(urlEncodedName)/batch"
        
        var requests = [Any]()
        requests.reserveCapacity(objectIDs.count)
        for id in objectIDs {
            requests.append(["action": "deleteObject", "objectID": id])
        }
        let request = ["requests": requests]
        
        return client.performHTTPQuery(path: path, method: .POST, body: request, hostnames: client.writeHosts, completionHandler: completionHandler)
    }
    
    /// Get an object from this index.
    ///
    /// - parameter objectID: Identifier of the object to retrieve.
    /// - parameter completionHandler: Completion handler to be notified of the request's outcome.
    /// - returns: A cancellable operation.
    ///
    @objc
    @discardableResult public func getObject(withID objectID: String, completionHandler: @escaping CompletionHandler) -> Operation {
        let path = "1/indexes/\(urlEncodedName)/\(objectID.urlEncodedPathComponent())"
        return client.performHTTPQuery(path: path, method: .GET, body: nil, hostnames: client.readHosts, completionHandler: completionHandler)
    }
    
    /// Get an object from this index, optionally restricting the retrieved content.
    ///
    /// - parameter objectID: Identifier of the object to retrieve.
    /// - parameter attributesToRetrieve: List of attributes to retrieve.
    /// - parameter completionHandler: Completion handler to be notified of the request's outcome.
    /// - returns: A cancellable operation.
    ///
    @objc
    @discardableResult public func getObject(withID objectID: String, attributesToRetrieve attributes: [String], completionHandler: @escaping CompletionHandler) -> Operation {
        let query = Query()
        query.attributesToRetrieve = attributes
        let path = "1/indexes/\(urlEncodedName)/\(objectID.urlEncodedPathComponent())?\(query.build())"
        return client.performHTTPQuery(path: path, method: .GET, body: nil, hostnames: client.readHosts, completionHandler: completionHandler)
    }
    
    /// Get several objects from this index.
    ///
    /// - parameter objectIDs: Identifiers of objects to retrieve.
    /// - parameter completionHandler: Completion handler to be notified of the request's outcome.
    /// - returns: A cancellable operation.
    ///
    @objc
    @discardableResult public func getObjects(withIDs objectIDs: [String], completionHandler: @escaping CompletionHandler) -> Operation {
        let path = "1/indexes/*/objects"
        
        var requests = [Any]()
        requests.reserveCapacity(objectIDs.count)
        for id in objectIDs {
            requests.append(["indexName": self.name, "objectID": id])
        }
        let request = ["requests": requests]
        
        return client.performHTTPQuery(path: path, method: .POST, body: request, hostnames: client.readHosts, completionHandler: completionHandler)
    }

    /// Get several objects from this index, optionally restricting the retrieved content.
    ///
    /// - parameter objectIDs: Identifiers of objects to retrieve.
    /// - parameter attributesToRetrieve: List of attributes to retrieve. If `nil`, all attributes are retrieved.
    ///                                   If one of the elements is `"*"`, all attributes are retrieved.
    /// - parameter completionHandler: Completion handler to be notified of the request's outcome.
    /// - returns: A cancellable operation.
    ///
    @objc
    @discardableResult public func getObjects(withIDs objectIDs: [String], attributesToRetrieve: [String], completionHandler: @escaping CompletionHandler) -> Operation {
        let path = "1/indexes/*/objects"
        var requests = [Any]()
        requests.reserveCapacity(objectIDs.count)
        for id in objectIDs {
            let request = [
                "indexName": self.name,
                "objectID": id,
                "attributesToRetrieve": attributesToRetrieve.joined(separator: ",")
            ]
            requests.append(request as Any)
        }
        return client.performHTTPQuery(path: path, method: .POST, body: ["requests": requests], hostnames: client.readHosts, completionHandler: completionHandler)
    }
    
    /// Partially update an object.
    ///
    /// - parameter partialObject: New values/operations for the object.
    /// - parameter objectID: Identifier of object to be updated.
    /// - parameter completionHandler: Completion handler to be notified of the request's outcome.
    /// - returns: A cancellable operation.
    ///
    @objc
    @discardableResult public func partialUpdateObject(_ partialObject: JSONObject, withID objectID: String, completionHandler: CompletionHandler? = nil) -> Operation {
        let path = "1/indexes/\(urlEncodedName)/\(objectID.urlEncodedPathComponent())/partial"
        return client.performHTTPQuery(path: path, method: .POST, body: partialObject, hostnames: client.writeHosts, completionHandler: completionHandler)
    }
    
    /// Partially update several objects.
    ///
    /// - parameter objects: New values/operations for the objects. Each object must contain an `objectID` attribute.
    /// - parameter completionHandler: Completion handler to be notified of the request's outcome.
    /// - returns: A cancellable operation.
    ///
    @objc
    @discardableResult public func partialUpdateObjects(_ objects: [JSONObject], completionHandler: CompletionHandler? = nil) -> Operation {
        let path = "1/indexes/\(urlEncodedName)/batch"
        
        var requests = [Any]()
        requests.reserveCapacity(objects.count)
        for object in objects {
            requests.append([
                "action": "partialUpdateObject",
                "objectID": object["objectID"] as! String,
                "body": object
            ])
        }
        let request = ["requests": requests]
        
        return client.performHTTPQuery(path: path, method: .POST, body: request, hostnames: client.writeHosts, completionHandler: completionHandler)
    }
    
    /// Update an object.
    ///
    /// - parameter object: New version of the object to update. Must contain an `objectID` attribute.
    /// - parameter completionHandler: Completion handler to be notified of the request's outcome.
    /// - returns: A cancellable operation.
    ///
    @objc
    @discardableResult public func saveObject(_ object: JSONObject, completionHandler: CompletionHandler? = nil) -> Operation {
        let objectID = object["objectID"] as! String
        let path = "1/indexes/\(urlEncodedName)/\(objectID.urlEncodedPathComponent())"
        return client.performHTTPQuery(path: path, method: .PUT, body: object, hostnames: client.writeHosts, completionHandler: completionHandler)
    }
    
    /// Update several objects.
    ///
    /// - parameter objects: New versions of the objects to update. Each one must contain an `objectID` attribute.
    /// - parameter completionHandler: Completion handler to be notified of the request's outcome.
    /// - returns: A cancellable operation.
    ///
    @objc
    @discardableResult public func saveObjects(_ objects: [JSONObject], completionHandler: CompletionHandler? = nil) -> Operation {
        let path = "1/indexes/\(urlEncodedName)/batch"
        
        var requests = [Any]()
        requests.reserveCapacity(objects.count)
        for object in objects {
            requests.append([
                "action": "updateObject",
                "objectID": object["objectID"] as! String,
                "body": object
            ])
        }
        let request = ["requests": requests]
        
        return client.performHTTPQuery(path: path, method: .POST, body: request, hostnames: client.writeHosts, completionHandler: completionHandler)
    }
    
    /// Search this index.
    ///
    /// - parameter query: Search parameters.
    /// - parameter completionHandler: Completion handler to be notified of the request's outcome.
    /// - returns: A cancellable operation.
    ///
    @objc
    @discardableResult public func search(_ query: Query, completionHandler: @escaping CompletionHandler) -> Operation {
        let path = "1/indexes/\(urlEncodedName)/query"
        let request = ["params": query.build()]
        
        // First try the in-memory query cache.
        let cacheKey = "\(path)_body_\(request)"
        if let content = searchCache?.objectForKey(cacheKey) {
            // We *have* to return something, so we create a completionHandler operation.
            // Note that its execution will be deferred until the next iteration of the main run loop.
            let operation = BlockOperation() {
                completionHandler(content, nil)
            }
            OperationQueue.main.addOperation(operation)
            return operation
        }
        // Otherwise, run an online query.
        else {
            return client.performHTTPQuery(path: path, method: .POST, body: request, hostnames: client.readHosts, isSearchQuery: true) {
                (content, error) -> Void in
                assert(content != nil || error != nil)
                
                // Update local cache in case of success.
                if content != nil {
                    self.searchCache?.setObject(content!, forKey: cacheKey)
                }
                completionHandler(content, error)
            }
        }
    }
    
    /// Get this index's settings.
    ///
    /// - parameter completionHandler: Completion handler to be notified of the request's outcome.
    /// - returns: A cancellable operation.
    ///
    @objc(getSettings:)
    @discardableResult public func getSettings(completionHandler: @escaping CompletionHandler) -> Operation {
        let path = "1/indexes/\(urlEncodedName)/settings"
        return client.performHTTPQuery(path: path, method: .GET, body: nil, hostnames: client.readHosts, completionHandler: completionHandler)
    }
    
    /// Set this index's settings.
    ///
    /// Please refer to our [API documentation](https://www.algolia.com/doc/swift#index-settings) for the list of
    /// supported settings.
    ///
    /// - parameter settings: New settings.
    /// - parameter completionHandler: Completion handler to be notified of the request's outcome.
    /// - returns: A cancellable operation.
    ///
    @objc
    @discardableResult public func setSettings(_ settings: JSONObject, completionHandler: CompletionHandler? = nil) -> Operation {
        let path = "1/indexes/\(urlEncodedName)/settings"
        return client.performHTTPQuery(path: path, method: .PUT, body: settings, hostnames: client.writeHosts, completionHandler: completionHandler)
    }

    /// Set this index's settings, optionally forwarding the change to replicas.
    ///
    /// Please refer to our [API documentation](https://www.algolia.com/doc/swift#index-settings) for the list of
    /// supported settings.
    ///
    /// - parameter settings: New settings.
    /// - parameter forwardToReplicas: When true, the change is also applied to replicas of this index.
    /// - parameter completionHandler: Completion handler to be notified of the request's outcome.
    /// - returns: A cancellable operation.
    ///
    @objc
    @discardableResult public func setSettings(_ settings: JSONObject, forwardToReplicas: Bool, completionHandler: CompletionHandler? = nil) -> Operation {
        let path = "1/indexes/\(urlEncodedName)/settings?forwardToReplicas=\(forwardToReplicas)"
        return client.performHTTPQuery(path: path, method: .PUT, body: settings, hostnames: client.writeHosts, completionHandler: completionHandler)
    }

    /// Delete the index content without removing settings and index specific API keys.
    ///
    /// - parameter completionHandler: Completion handler to be notified of the request's outcome.
    /// - returns: A cancellable operation.
    ///
    @objc(clearIndex:)
    @discardableResult public func clearIndex(completionHandler: CompletionHandler? = nil) -> Operation {
        let path = "1/indexes/\(urlEncodedName)/clear"
        return client.performHTTPQuery(path: path, method: .POST, body: nil, hostnames: client.writeHosts, completionHandler: completionHandler)
    }
    
    /// Batch operations.
    ///
    /// - parameter operations: The array of actions.
    /// - parameter completionHandler: Completion handler to be notified of the request's outcome.
    /// - returns: A cancellable operation.
    ///
    @objc(batchOperations:completionHandler:)
    @discardableResult public func batch(operations: [JSONObject], completionHandler: CompletionHandler? = nil) -> Operation {
        let path = "1/indexes/\(urlEncodedName)/batch"
        let body = ["requests": operations]
        return client.performHTTPQuery(path: path, method: .POST, body: body, hostnames: client.writeHosts, completionHandler: completionHandler)
    }
    
    /// Browse all index content (initial call).
    /// This method should be called once to initiate a browse. It will return the first page of results and a cursor,
    /// unless the end of the index has been reached. To retrieve subsequent pages, call `browseFrom` with that cursor.
    ///
    /// - parameter query: The query parameters for the browse.
    /// - parameter completionHandler: Completion handler to be notified of the request's outcome.
    /// - returns: A cancellable operation.
    ///
    @objc(browseWithQuery:completionHandler:)
    @discardableResult public func browse(query: Query, completionHandler: @escaping CompletionHandler) -> Operation {
        let path = "1/indexes/\(urlEncodedName)/browse"
        let body = [
            "params": query.build()
        ]
        return client.performHTTPQuery(path: path, method: .POST, body: body, hostnames: client.readHosts, completionHandler: completionHandler)
    }
    
    /// Browse the index from a cursor.
    /// This method should be called after an initial call to `browse()`. It returns a cursor, unless the end of the
    /// index has been reached.
    ///
    /// - parameter cursor: The cursor of the next page to retrieve
    /// - parameter completionHandler: Completion handler to be notified of the request's outcome.
    /// - returns: A cancellable operation.
    ///
    @objc(browseFromCursor:completionHandler:)
    @discardableResult public func browse(from cursor: String, completionHandler: @escaping CompletionHandler) -> Operation {
        let path = "1/indexes/\(urlEncodedName)/browse?cursor=\(cursor.urlEncodedQueryParam())"
        return client.performHTTPQuery(path: path, method: .GET, body: nil, hostnames: client.readHosts, completionHandler: completionHandler)
    }
    
    // MARK: - Helpers
    
    /// Wait until the publication of a task on the server (helper).
    /// All server tasks are asynchronous. This method helps you check that a task is published.
    ///
    /// - parameter taskID: Identifier of the task (as returned by the server).
    /// - parameter completionHandler: Completion handler to be notified of the request's outcome.
    /// - returns: A cancellable operation.
    ///
    @objc
    @discardableResult public func waitTask(withID taskID: Int, completionHandler: @escaping CompletionHandler) -> Operation {
        let operation = WaitOperation(index: self, taskID: taskID, completionHandler: completionHandler)
        operation.start()
        return operation
    }
    
    private class WaitOperation: AsyncOperation {
        let index: Index
        let taskID: Int
        let completionHandler: CompletionHandler
        let path: String
        var iteration: Int = 0
        var operation: Operation?
        
        static let BASE_DELAY = 0.1     ///< Minimum wait delay.
        static let MAX_DELAY  = 5.0     ///< Maximum wait delay.
        
        init(index: Index, taskID: Int, completionHandler: @escaping CompletionHandler) {
            self.index = index
            self.taskID = taskID
            self.completionHandler = completionHandler
            path = "1/indexes/\(index.urlEncodedName)/task/\(taskID)"
        }
        
        override func start() {
            super.start()
            startNext()
        }
        
        override func cancel() {
            operation?.cancel()
            super.cancel()
        }
        
        private func startNext() {
            if isCancelled {
                return
            }
            iteration += 1
            operation = index.client.performHTTPQuery(path: path, method: .GET, body: nil, hostnames: index.client.writeHosts) {
                (content, error) -> Void in
                if let content = content {
                    if (content["status"] as? String) == "published" {
                        self.completionHandler(content, nil)
                        self.finish()
                    } else {
                        // The delay between polls increases quadratically from the base delay up to the max delay.
                        let delay = min(WaitOperation.BASE_DELAY * Double(self.iteration * self.iteration), WaitOperation.MAX_DELAY)
                        Thread.sleep(forTimeInterval: delay)
                        self.startNext()
                    }
                } else {
                    self.completionHandler(content, error)
                    self.finish()
                }
            }
        }
    }

    /// Delete all objects matching a query (helper).
    ///
    /// - parameter query: The query that objects to delete must match.
    /// - parameter completionHandler: Completion handler to be notified of the request's outcome.
    /// - returns: A cancellable operation.
    ///
    @objc
    @discardableResult public func deleteByQuery(_ query: Query, completionHandler: CompletionHandler? = nil) -> Operation {
        let operation = DeleteByQueryOperation(index: self, query: query, completionHandler: completionHandler)
        operation.start()
        return operation
    }
    
    private class DeleteByQueryOperation: AsyncOperation {
        let index: Index
        let query: Query
        let completionHandler: CompletionHandler?
        
        init(index: Index, query: Query, completionHandler: CompletionHandler?) {
            self.index = index
            self.query = Query(copy: query)
            self.completionHandler = completionHandler
        }
        
        override func start() {
            super.start()
<<<<<<< HEAD
            // TODO: We could save bandwidth by only retrieving the `objectID` attribute.
            index.browse(query, completionHandler: self.handleResult)
=======
            // Save bandwidth by retrieving only the `objectID` attribute.
            query.attributesToRetrieve = ["objectID"]
            index.browse(query: query, completionHandler: self.handleResult)
>>>>>>> 580d8ae0
        }
        
        private func handleResult(_ content: JSONObject?, error: Error?) {
            if self.isCancelled {
                return
            }
            var finalError: Error? = error
            if finalError == nil {
                let hasMoreContent = content!["cursor"] != nil
                if let hits = content!["hits"] as? [Any] {
                    // Fetch IDs of objects to delete.
                    var objectIDs: [String] = []
                    for hit in hits {
                        if let objectID = (hit as? JSONObject)?["objectID"] as? String {
                            objectIDs.append(objectID)
                        }
                    }
                    // Delete the objects.
                    self.index.deleteObjects(withIDs: objectIDs, completionHandler: { (content, error) in
                        if self.isCancelled {
                            return
                        }
                        var finalError: Error? = error
                        if finalError == nil {
                            if let taskID = content?["taskID"] as? Int {
                                // Wait for the deletion to be effective.
                                self.index.waitTask(withID: taskID, completionHandler: { (content, error) in
                                    if self.isCancelled {
                                        return
                                    }
                                    if error != nil || !hasMoreContent {
                                        self.finish(content, error: error)
                                    } else {
                                        // Browse again *from the beginning*, since the deletion invalidated the cursor.
                                        self.index.browse(query: self.query, completionHandler: self.handleResult)
                                    }
                                })
                            } else {
                                finalError = InvalidJSONError(description: "No task ID returned when deleting")
                            }
                        }
                        if finalError != nil {
                            self.finish(nil, error: finalError)
                        }
                    })
                } else {
                    finalError = InvalidJSONError(description: "No hits returned when browsing")
                }
            }
            if finalError != nil {
                self.finish(nil, error: finalError)
            }
        }
        
        private func finish(_ content: JSONObject?, error: Error?) {
            if !isCancelled {
                self.completionHandler?(nil, error)
            }
            self.finish()
        }
    }
    
    /// Perform a search with disjunctive facets, generating as many queries as number of disjunctive facets (helper).
    ///
    /// - parameter query: The query.
    /// - parameter disjunctiveFacets: List of disjunctive facets.
    /// - parameter refinements: The current refinements, mapping facet names to a list of values.
    /// - parameter completionHandler: Completion handler to be notified of the request's outcome.
    /// - returns: A cancellable operation.
    ///
<<<<<<< HEAD
    @objc public func searchDisjunctiveFaceting(query: Query, disjunctiveFacets: [String], refinements: [String: [String]], completionHandler: CompletionHandler) -> NSOperation {
        return DisjunctiveFaceting(multipleQuerier: { (queries: [Query], completionHandler: CompletionHandler) in
            return self.multipleQueries(queries, completionHandler: completionHandler)
        }).searchDisjunctiveFaceting(query, disjunctiveFacets: disjunctiveFacets, refinements: refinements, completionHandler: completionHandler)
=======
    @objc
    @discardableResult public func searchDisjunctiveFaceting(_ query: Query, disjunctiveFacets: [String], refinements: [String: [String]], completionHandler: @escaping CompletionHandler) -> Operation {
        var queries = [Query]()
        
        // Build the first, global query.
        let globalQuery = Query(copy: query)
        globalQuery.facetFilters = Index._buildFacetFilters(disjunctiveFacets: disjunctiveFacets, refinements: refinements, excludedFacet: nil)
        queries.append(globalQuery)
        
        // Build the refined queries.
        for disjunctiveFacet in disjunctiveFacets {
            let disjunctiveQuery = Query(copy: query)
            disjunctiveQuery.facets = [disjunctiveFacet]
            disjunctiveQuery.facetFilters = Index._buildFacetFilters(disjunctiveFacets: disjunctiveFacets, refinements: refinements, excludedFacet: disjunctiveFacet)
            // We are not interested in the hits for this query, only the facet counts, so let's limit the output.
            disjunctiveQuery.hitsPerPage = 0
            disjunctiveQuery.attributesToRetrieve = []
            disjunctiveQuery.attributesToHighlight = []
            disjunctiveQuery.attributesToSnippet = []
            // Do not show this query in analytics, either.
            disjunctiveQuery.analytics = false
            queries.append(disjunctiveQuery)
        }
        
        // Run all the queries.
        let operation = self.multipleQueries(queries, completionHandler: { (content, error) -> Void in
            var finalContent: JSONObject? = nil
            var finalError: Error? = error
            if error == nil {
                do {
                    finalContent = try Index._aggregateResults(disjunctiveFacets: disjunctiveFacets, refinements: refinements, content: content!)
                } catch let e {
                    finalError = e
                }
            }
            assert(finalContent != nil || finalError != nil)
            completionHandler(finalContent, finalError)
        })
        return operation
>>>>>>> 580d8ae0
    }
    
    /// Run multiple queries on this index.
    /// This method is a variant of `Client.multipleQueries(...)` where the targeted index is always the receiver.
    ///
    /// - parameter queries: The queries to run.
    /// - parameter completionHandler: Completion handler to be notified of the request's outcome.
    /// - returns: A cancellable operation.
    ///
    @objc
    @discardableResult public func multipleQueries(_ queries: [Query], strategy: String?, completionHandler: @escaping CompletionHandler) -> Operation {
        var requests = [IndexQuery]()
        for query in queries {
            requests.append(IndexQuery(index: self, query: query))
        }
        return client.multipleQueries(requests, strategy: strategy, completionHandler: completionHandler)
    }
    
    /// Run multiple queries on this index.
    /// This method is a variant of `Client.multipleQueries(...)` where the targeted index is always the receiver.
    ///
    /// - parameter queries: The queries to run.
    /// - parameter strategy: The strategy to use.
    /// - parameter completionHandler: Completion handler to be notified of the request's outcome.
    /// - returns: A cancellable operation.
    ///
    @discardableResult public func multipleQueries(_ queries: [Query], strategy: Client.MultipleQueriesStrategy? = nil, completionHandler: @escaping CompletionHandler) -> Operation {
        return self.multipleQueries(queries, strategy: strategy?.rawValue, completionHandler: completionHandler)
    }
<<<<<<< HEAD
=======
    
    /// Aggregate disjunctive faceting search results.
    private class func _aggregateResults(disjunctiveFacets: [String], refinements: [String: [String]], content: JSONObject) throws -> JSONObject {
        guard let results = content["results"] as? [Any] else {
            throw InvalidJSONError(description: "No results in response")
        }
        // The first answer is used as the basis for the response.
        guard var mainContent = results[0] as? JSONObject else {
            throw InvalidJSONError(description: "Invalid results in response")
        }
        // Following answers are just used for their facet counts.
        var disjunctiveFacetCounts = JSONObject()
        for i in 1..<results.count { // for each answer (= each disjunctive facet)
            guard let result = results[i] as? JSONObject, let allFacetCounts = result["facets"] as? [String: [String: Any]] else {
                throw InvalidJSONError(description: "Invalid facets in response")
            }
            // NOTE: Iterating, but there should be just one item.
            for (facetName, facetCounts) in allFacetCounts {
                var newFacetCounts = facetCounts
                // Add zeroes for missing values.
                if disjunctiveFacets.contains(facetName) {
                    if let refinedValues = refinements[facetName] {
                        for refinedValue in refinedValues {
                            if facetCounts[refinedValue] == nil {
                                newFacetCounts[refinedValue] = 0
                            }
                        }
                    }
                }
                disjunctiveFacetCounts[facetName] = newFacetCounts
            }
            // If facet counts are not exhaustive, propagate this information to the main results.
            // Because disjunctive queries are less restrictive than the main query, it can happen that the main query
            // returns exhaustive facet counts, while the disjunctive queries do not.
            if let exhaustiveFacetsCount = result["exhaustiveFacetsCount"] as? Bool {
                if !exhaustiveFacetsCount {
                    mainContent["exhaustiveFacetsCount"] = false
                }
            }
        }
        mainContent["disjunctiveFacets"] = disjunctiveFacetCounts
        return mainContent
    }
    
    /// Build the facet filters, either global or for the selected disjunctive facet.
    ///
    /// - parameter excludedFacet: The disjunctive facet to exclude from the filters. If nil, no facet is
    ///   excluded (thus building the global filters).
    ///
    private class func _buildFacetFilters(disjunctiveFacets: [String], refinements: [String: [String]], excludedFacet: String?) -> [Any] {
        var facetFilters: [Any] = []
        for (facetName, facetValues) in refinements {
            // Disjunctive facet: OR all values, and AND with the rest of the filters.
            if disjunctiveFacets.contains(facetName) {
                // Skip the specified disjunctive facet, if any.
                if facetName == excludedFacet {
                    continue
                }
                var disjunctiveOperator = [String]()
                for facetValue in facetValues {
                    disjunctiveOperator.append("\(facetName):\(facetValue)")
                }
                facetFilters.append(disjunctiveOperator as Any)
            }
                // Conjunctive facet: AND all values with the rest of the filters.
            else {
                assert(facetName != excludedFacet)
                for facetValue in facetValues {
                    facetFilters.append("\(facetName):\(facetValue)")
                }
            }
        }
        return facetFilters
    }
>>>>>>> 580d8ae0

    // MARK: - Search Cache
    
    /// Whether the search cache is enabled on this index. Default: `false`.
    ///
    @objc public var searchCacheEnabled: Bool = false {
        didSet(wasEnabled) {
            if !wasEnabled && searchCacheEnabled {
                enableSearchCache()
            } else if wasEnabled && !searchCacheEnabled {
                disableSearchCache()
            }
        }
    }
    
    /// Expiration delay for items in the search cache. Default: 2 minutes.
    ///
    /// + Note: The delay is a minimum threshold. Items may survive longer in cache.
    ///
    @objc public var searchCacheExpiringTimeInterval: TimeInterval = 120 {
        didSet {
            searchCache?.expiringTimeInterval = searchCacheExpiringTimeInterval
        }
    }
    
    /// Enable the search cache.
    ///
    private func enableSearchCache() {
        searchCache = ExpiringCache(expiringTimeInterval: searchCacheExpiringTimeInterval)
    }
    
    /// Disable the search cache.
    ///
    private func disableSearchCache() {
        searchCache?.clearCache()
        searchCache = nil
    }
    
    /// Clear the search cache.
    ///
    @objc public func clearSearchCache() {
        searchCache?.clearCache()
    }
}<|MERGE_RESOLUTION|>--- conflicted
+++ resolved
@@ -509,14 +509,9 @@
         
         override func start() {
             super.start()
-<<<<<<< HEAD
-            // TODO: We could save bandwidth by only retrieving the `objectID` attribute.
-            index.browse(query, completionHandler: self.handleResult)
-=======
             // Save bandwidth by retrieving only the `objectID` attribute.
             query.attributesToRetrieve = ["objectID"]
             index.browse(query: query, completionHandler: self.handleResult)
->>>>>>> 580d8ae0
         }
         
         private func handleResult(_ content: JSONObject?, error: Error?) {
@@ -587,52 +582,11 @@
     /// - parameter completionHandler: Completion handler to be notified of the request's outcome.
     /// - returns: A cancellable operation.
     ///
-<<<<<<< HEAD
-    @objc public func searchDisjunctiveFaceting(query: Query, disjunctiveFacets: [String], refinements: [String: [String]], completionHandler: CompletionHandler) -> NSOperation {
-        return DisjunctiveFaceting(multipleQuerier: { (queries: [Query], completionHandler: CompletionHandler) in
+    @objc
+    @discardableResult public func searchDisjunctiveFaceting(_ query: Query, disjunctiveFacets: [String], refinements: [String: [String]], completionHandler: @escaping CompletionHandler) -> Operation {
+        return DisjunctiveFaceting(multipleQuerier: { (queries, completionHandler) in
             return self.multipleQueries(queries, completionHandler: completionHandler)
         }).searchDisjunctiveFaceting(query, disjunctiveFacets: disjunctiveFacets, refinements: refinements, completionHandler: completionHandler)
-=======
-    @objc
-    @discardableResult public func searchDisjunctiveFaceting(_ query: Query, disjunctiveFacets: [String], refinements: [String: [String]], completionHandler: @escaping CompletionHandler) -> Operation {
-        var queries = [Query]()
-        
-        // Build the first, global query.
-        let globalQuery = Query(copy: query)
-        globalQuery.facetFilters = Index._buildFacetFilters(disjunctiveFacets: disjunctiveFacets, refinements: refinements, excludedFacet: nil)
-        queries.append(globalQuery)
-        
-        // Build the refined queries.
-        for disjunctiveFacet in disjunctiveFacets {
-            let disjunctiveQuery = Query(copy: query)
-            disjunctiveQuery.facets = [disjunctiveFacet]
-            disjunctiveQuery.facetFilters = Index._buildFacetFilters(disjunctiveFacets: disjunctiveFacets, refinements: refinements, excludedFacet: disjunctiveFacet)
-            // We are not interested in the hits for this query, only the facet counts, so let's limit the output.
-            disjunctiveQuery.hitsPerPage = 0
-            disjunctiveQuery.attributesToRetrieve = []
-            disjunctiveQuery.attributesToHighlight = []
-            disjunctiveQuery.attributesToSnippet = []
-            // Do not show this query in analytics, either.
-            disjunctiveQuery.analytics = false
-            queries.append(disjunctiveQuery)
-        }
-        
-        // Run all the queries.
-        let operation = self.multipleQueries(queries, completionHandler: { (content, error) -> Void in
-            var finalContent: JSONObject? = nil
-            var finalError: Error? = error
-            if error == nil {
-                do {
-                    finalContent = try Index._aggregateResults(disjunctiveFacets: disjunctiveFacets, refinements: refinements, content: content!)
-                } catch let e {
-                    finalError = e
-                }
-            }
-            assert(finalContent != nil || finalError != nil)
-            completionHandler(finalContent, finalError)
-        })
-        return operation
->>>>>>> 580d8ae0
     }
     
     /// Run multiple queries on this index.
@@ -662,83 +616,6 @@
     @discardableResult public func multipleQueries(_ queries: [Query], strategy: Client.MultipleQueriesStrategy? = nil, completionHandler: @escaping CompletionHandler) -> Operation {
         return self.multipleQueries(queries, strategy: strategy?.rawValue, completionHandler: completionHandler)
     }
-<<<<<<< HEAD
-=======
-    
-    /// Aggregate disjunctive faceting search results.
-    private class func _aggregateResults(disjunctiveFacets: [String], refinements: [String: [String]], content: JSONObject) throws -> JSONObject {
-        guard let results = content["results"] as? [Any] else {
-            throw InvalidJSONError(description: "No results in response")
-        }
-        // The first answer is used as the basis for the response.
-        guard var mainContent = results[0] as? JSONObject else {
-            throw InvalidJSONError(description: "Invalid results in response")
-        }
-        // Following answers are just used for their facet counts.
-        var disjunctiveFacetCounts = JSONObject()
-        for i in 1..<results.count { // for each answer (= each disjunctive facet)
-            guard let result = results[i] as? JSONObject, let allFacetCounts = result["facets"] as? [String: [String: Any]] else {
-                throw InvalidJSONError(description: "Invalid facets in response")
-            }
-            // NOTE: Iterating, but there should be just one item.
-            for (facetName, facetCounts) in allFacetCounts {
-                var newFacetCounts = facetCounts
-                // Add zeroes for missing values.
-                if disjunctiveFacets.contains(facetName) {
-                    if let refinedValues = refinements[facetName] {
-                        for refinedValue in refinedValues {
-                            if facetCounts[refinedValue] == nil {
-                                newFacetCounts[refinedValue] = 0
-                            }
-                        }
-                    }
-                }
-                disjunctiveFacetCounts[facetName] = newFacetCounts
-            }
-            // If facet counts are not exhaustive, propagate this information to the main results.
-            // Because disjunctive queries are less restrictive than the main query, it can happen that the main query
-            // returns exhaustive facet counts, while the disjunctive queries do not.
-            if let exhaustiveFacetsCount = result["exhaustiveFacetsCount"] as? Bool {
-                if !exhaustiveFacetsCount {
-                    mainContent["exhaustiveFacetsCount"] = false
-                }
-            }
-        }
-        mainContent["disjunctiveFacets"] = disjunctiveFacetCounts
-        return mainContent
-    }
-    
-    /// Build the facet filters, either global or for the selected disjunctive facet.
-    ///
-    /// - parameter excludedFacet: The disjunctive facet to exclude from the filters. If nil, no facet is
-    ///   excluded (thus building the global filters).
-    ///
-    private class func _buildFacetFilters(disjunctiveFacets: [String], refinements: [String: [String]], excludedFacet: String?) -> [Any] {
-        var facetFilters: [Any] = []
-        for (facetName, facetValues) in refinements {
-            // Disjunctive facet: OR all values, and AND with the rest of the filters.
-            if disjunctiveFacets.contains(facetName) {
-                // Skip the specified disjunctive facet, if any.
-                if facetName == excludedFacet {
-                    continue
-                }
-                var disjunctiveOperator = [String]()
-                for facetValue in facetValues {
-                    disjunctiveOperator.append("\(facetName):\(facetValue)")
-                }
-                facetFilters.append(disjunctiveOperator as Any)
-            }
-                // Conjunctive facet: AND all values with the rest of the filters.
-            else {
-                assert(facetName != excludedFacet)
-                for facetValue in facetValues {
-                    facetFilters.append("\(facetName):\(facetValue)")
-                }
-            }
-        }
-        return facetFilters
-    }
->>>>>>> 580d8ae0
 
     // MARK: - Search Cache
     
