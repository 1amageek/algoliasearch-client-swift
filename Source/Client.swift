//
//  Copyright (c) 2015 Algolia
//  http://www.algolia.com/
//
//  Permission is hereby granted, free of charge, to any person obtaining a copy
//  of this software and associated documentation files (the "Software"), to deal
//  in the Software without restriction, including without limitation the rights
//  to use, copy, modify, merge, publish, distribute, sublicense, and/or sell
//  copies of the Software, and to permit persons to whom the Software is
//  furnished to do so, subject to the following conditions:
//
//  The above copyright notice and this permission notice shall be included in
//  all copies or substantial portions of the Software.
//
//  THE SOFTWARE IS PROVIDED "AS IS", WITHOUT WARRANTY OF ANY KIND, EXPRESS OR
//  IMPLIED, INCLUDING BUT NOT LIMITED TO THE WARRANTIES OF MERCHANTABILITY,
//  FITNESS FOR A PARTICULAR PURPOSE AND NONINFRINGEMENT. IN NO EVENT SHALL THE
//  AUTHORS OR COPYRIGHT HOLDERS BE LIABLE FOR ANY CLAIM, DAMAGES OR OTHER
//  LIABILITY, WHETHER IN AN ACTION OF CONTRACT, TORT OR OTHERWISE, ARISING FROM,
//  OUT OF OR IN CONNECTION WITH THE SOFTWARE OR THE USE OR OTHER DEALINGS IN
//  THE SOFTWARE.
//

import Foundation

/// Entry point in the Swift API.
///
/// You should instantiate a Client object with your AppID, ApiKey and Hosts
/// to start using Algolia Search API.
public class Client {
    public var apiKey: String {
        didSet {
            setExtraHeader(apiKey, forKey: "X-Algolia-API-Key")
        }
    }
    
    /// Security tag header (see http://www.algolia.com/doc/guides/objc#SecurityUser for more details).
    public var tagFilters: String? {
        didSet {
            if let tagFilters = tagFilters {
                setExtraHeader(tagFilters, forKey: "X-Algolia-TagFilters")
            } else {
                manager.session.configuration.HTTPAdditionalHeaders?.removeValueForKey("X-Algolia-TagFilters")
            }
        }
    }
    
    /// User-token header (see http://www.algolia.com/doc/guides/objc#SecurityUser for more details).
    public var userToken: String? {
        didSet {
            if let userToken = userToken {
                setExtraHeader(userToken, forKey: "X-Algolia-UserToken")
            } else {
                manager.session.configuration.HTTPAdditionalHeaders?.removeValueForKey("X-Algolia-UserToken")
            }
        }
    }
    
    private let timeout: NSTimeInterval = 30
    private let searchTimeout: NSTimeInterval = 5
    private let incrementTimeout: NSTimeInterval = 10
    
    public let appID: String
    
    let readQueryHostnames: [String]
    let writeQueryHostnames: [String]
    
    private let manager: Manager
    private var requestBuffer = RingBuffer<Request>(maxCapacity: 10)
    
    /// Algolia Search initialization.
    ///
    /// :param: appID the application ID you have in your admin interface
    /// :param: apiKey a valid API key for the service
    /// :param: tagFilters value of the header X-Algolia-TagFilters
    /// :param: userToken value of the header X-Algolia-UserToken
    public init(appID: String, apiKey: String, tagFilters: String? = nil, userToken: String? = nil) {
        if count(appID) == 0 {
            NSException(name: "InvalidArgument", reason: "Application ID must be set", userInfo: nil).raise()
        } else if count(apiKey) == 0 {
            NSException(name: "InvalidArgument", reason: "APIKey must be set", userInfo: nil).raise()
        }
        
        self.appID = appID
        self.apiKey = apiKey
        self.tagFilters = tagFilters
        self.userToken = userToken
        
        readQueryHostnames = [
            "\(appID)-DSN.algolia.net",
            "\(appID)-1.algolianet.com",
            "\(appID)-2.algolianet.com",
            "\(appID)-3.algolianet.com"
        ]
        
<<<<<<< HEAD
        writeQueryHostnames = [
            "\(appID).algolia.net",
            "\(appID)-1.algolianet.com",
            "\(appID)-2.algolianet.com",
            "\(appID)-3.algolianet.com"
        ]
        
        let version = NSBundle(identifier: "com.algolia.AlgoliaSearch")!.infoDictionary!["CFBundleShortVersionString"] as! String
=======
        if dsn {
            if let dsnHost = dsnHost {
                self.hostnames.insert(dsnHost, atIndex: 0)
            } else {
                self.hostnames.insert("\(appID)-dsn.algolia.net", atIndex: 0)
            }
        }

        let version = NSBundle(forClass: self.dynamicType).infoDictionary!["CFBundleShortVersionString"] as! String
>>>>>>> 143cdf86
        var HTTPHeaders = [
            "X-Algolia-API-Key": self.apiKey,
            "X-Algolia-Application-Id": self.appID,
            "User-Agent": "Algolia for Swift \(version)"
        ]
        
        if let tagFilters = self.tagFilters {
            HTTPHeaders["X-Algolia-TagFilters"] = tagFilters
        }
        if let userToken = self.userToken {
            HTTPHeaders["X-Algolia-UserToken"] = userToken
        }
        
        manager = Manager(HTTPHeaders: HTTPHeaders)
    }
    
    /// Allow to set custom extra header.
    ///
    /// :param: value value of the header
    /// :param: forKey key of the header
    public func setExtraHeader(value: String, forKey key: String) {
        if (manager.session.configuration.HTTPAdditionalHeaders != nil) {
            manager.session.configuration.HTTPAdditionalHeaders!.updateValue(value, forKey: key)
        } else {
            let HTTPHeader = [key: value]
            manager.session.configuration.HTTPAdditionalHeaders = HTTPHeader
        }
    }
    
    // MARK: - Operations
    
    /// List all existing indexes.
    ///
    /// :return: JSON Object in the handler in the form: { "items": [ {"name": "contacts", "createdAt": "2013-01-18T15:33:13.556Z"}, {"name": "notes", "createdAt": "2013-01-18T15:33:13.556Z"}]}
    public func listIndexes(block: CompletionHandler) {
        performHTTPQuery("1/indexes", method: .GET, body: nil, hostnames: readQueryHostnames, block: block)
    }
    
    /// Delete an index.
    ///
    /// :param: indexName the name of index to delete
    /// :return: JSON Object in the handler containing a "deletedAt" attribute
    public func deleteIndex(indexName: String, block: CompletionHandler? = nil) {
        let path = "1/indexes/\(indexName.urlEncode())"
        performHTTPQuery(path, method: .DELETE, body: nil, hostnames: writeQueryHostnames, block: block)
    }
    
    /// Move an existing index.
    ///
    /// :param: srcIndexName the name of index to move.
    /// :param: dstIndexName the new index name that will contains sourceIndexName (destination will be overriten if it already exist).
    public func moveIndex(srcIndexName: String, to dstIndexName: String, block: CompletionHandler? = nil) {
        let path = "1/indexes/\(srcIndexName.urlEncode())/operation"
        let request = [
            "destination": dstIndexName,
            "operation": "move"
        ]
        
        performHTTPQuery(path, method: .POST, body: request, hostnames: writeQueryHostnames, block: block)
    }
    
    /// Copy an existing index.
    ///
    /// :param: srcIndexName the name of index to copy.
    /// :param: dstIndexName the new index name that will contains a copy of sourceIndexName (destination will be overriten if it already exist).
    public func copyIndex(srcIndexName: String, to dstIndexName: String, block: CompletionHandler? = nil) {
        let path = "1/indexes/\(srcIndexName.urlEncode())/operation"
        let request = [
            "destination": dstIndexName,
            "operation": "copy"
        ]
        
        performHTTPQuery(path, method: .POST, body: request, hostnames: writeQueryHostnames, block: block)
    }
    
    /// Return 10 last log entries.
    public func getLogs(block: CompletionHandler) {
        performHTTPQuery("1/logs", method: .GET, body: nil, hostnames: readQueryHostnames, block: block)
    }
    
    /// Return last logs entries.
    ///
    /// :param: offset Specify the first entry to retrieve (0-based, 0 is the most recent log entry).
    /// :param: length Specify the maximum number of entries to retrieve starting at offset. Maximum allowed value: 1000.
    public func getLogsWithOffset(offset: UInt, length: UInt, block: CompletionHandler) {
        let path = "1/logs?offset=\(offset)&length=\(length)"
        performHTTPQuery(path, method: .GET, body: nil, hostnames: readQueryHostnames, block: block)
    }
    
    /// Return last logs entries.
    ///
    /// :param: offset Specify the first entry to retrieve (0-based, 0 is the most recent log entry).
    /// :param: length Specify the maximum number of entries to retrieve starting at offset. Maximum allowed value: 1000.
    public func getLogsWithType(type: String, offset: UInt, length: UInt, block: CompletionHandler) {
        let path = "1/logs?offset=\(offset)&length=\(length)&type=\(type)"
        performHTTPQuery(path, method: .GET, body: nil, hostnames: readQueryHostnames, block: block)
    }
    
    /// Get the index object initialized (no server call needed for initialization).
    ///
    /// :param: indexName the name of index
    public func getIndex(indexName: String) -> Index {
        return Index(client: self, indexName: indexName)
    }
    
    /// List all existing user keys with their associated ACLs.
    public func listUserKeys(block: CompletionHandler) {
        performHTTPQuery("1/keys", method: .GET, body: nil, hostnames: readQueryHostnames, block: block)
    }
    
    /// Get ACL of a user key.
    public func getUserKeyACL(key: String, block: CompletionHandler) {
        let path = "1/keys/\(key)"
        performHTTPQuery(path, method: .GET, body: nil, hostnames: readQueryHostnames, block: block)
    }
    
    /// Delete an existing user key.
    public func deleteUserKey(key: String, block: CompletionHandler? = nil) {
        let path = "1/keys/\(key)"
        performHTTPQuery(path, method: .DELETE, body: nil, hostnames: writeQueryHostnames, block: block)
    }
    
    /// Create a new user key
    ///
    /// :param: acls The list of ACL for this key. The list can contains the following values (as String): search, addObject, deleteObject, deleteIndex, settings, editSettings
    public func addUserKey(acls: [String], block: CompletionHandler? = nil) {
        let request = ["acl": acls]
        performHTTPQuery("1/keys", method: .POST, body: request, hostnames: writeQueryHostnames, block: block)
    }
    
    /// Create a new user key
    ///
    /// :param: acls The list of ACL for this key. The list can contains the following values (as String): search, addObject, deleteObject, deleteIndex, settings, editSettings
    /// :param: withValidity The number of seconds after which the key will be automatically removed (0 means no time limit for this key)
    /// :param: maxQueriesPerIPPerHour Specify the maximum number of API calls allowed from an IP address per hour.  Defaults to 0 (unlimited).
    /// :param: maxHitsPerQuery Specify the maximum number of hits this API key can retrieve in one call. Defaults to 0 (unlimited)
    public func addUserKey(acls: [String], withValidity validity: UInt, maxQueriesPerIPPerHour maxQueries: UInt, maxHitsPerQuery maxHits: UInt, block: CompletionHandler? = nil) {
        let request: [String: AnyObject] = [
            "acl": acls,
            "validity": validity,
            "maxQueriesPerIPPerHour": maxQueries,
            "maxHitsPerQuery": maxHits,
        ]
        
        performHTTPQuery("1/keys", method: .POST, body: request, hostnames: writeQueryHostnames, block: block)
    }
    
    /// Create a new user key
    ///
    /// :param: acls The list of ACL for this key. The list can contains the following values (as String): search, addObject, deleteObject, deleteIndex, settings, editSettings
    /// :param: forIndexes restrict this new API key to specific index names
    /// :param: withValidity The number of seconds after which the key will be automatically removed (0 means no time limit for this key)
    /// :param: maxQueriesPerIPPerHour Specify the maximum number of API calls allowed from an IP address per hour.  Defaults to 0 (unlimited).
    /// :param: maxHitsPerQuery Specify the maximum number of hits this API key can retrieve in one call. Defaults to 0 (unlimited)
    public func addUserKey(acls: [String], forIndexes indexes: [String], withValidity validity: UInt, maxQueriesPerIPPerHour maxQueries: UInt, maxHitsPerQuery maxHits: UInt, block: CompletionHandler? = nil) {
        let request: [String: AnyObject] = [
            "acl": acls,
            "indexes": indexes,
            "validity": validity,
            "maxQueriesPerIPPerHour": maxQueries,
            "maxHitsPerQuery": maxHits,
        ]
        
        performHTTPQuery("1/keys", method: .POST, body: request, hostnames: writeQueryHostnames, block: block)
    }
    
    /// Update a user key
    ///
    /// :param: key The key to update
    /// :param: withAcls The list of ACL for this key. The list can contains the following values (as String): search, addObject, deleteObject, deleteIndex, settings, editSettings
    public func updateUserKey(key: String, withACL acls: [String], block: CompletionHandler? = nil) {
        let path = "1/keys/\(key)"
        let request = ["acl": acls]
        performHTTPQuery(path, method: .PUT, body: request, hostnames: writeQueryHostnames, block: block)
    }
    
    /// Update a user key
    ///
    /// :param: key The key to update
    /// :param: withAcls The list of ACL for this key. The list can contains the following values (as String): search, addObject, deleteObject, deleteIndex, settings, editSettings
    /// :param: andValidity The number of seconds after which the key will be automatically removed (0 means no time limit for this key)
    /// :param: maxQueriesPerIPPerHour Specify the maximum number of API calls allowed from an IP address per hour.  Defaults to 0 (unlimited).
    /// :param: maxHitsPerQuery Specify the maximum number of hits this API key can retrieve in one call. Defaults to 0 (unlimited)
    public func updateUserKey(key: String, withACL acls: [String], andValidity validity: UInt, maxQueriesPerIPPerHour maxQueries: UInt, maxHitsPerQuery maxHits: UInt, block: CompletionHandler? = nil) {
        let path = "1/keys/\(key)"
        let request: [String: AnyObject] = [
            "acl": acls,
            "validity": validity,
            "maxQueriesPerIPPerHour": maxQueries,
            "maxHitsPerQuery": maxHits,
        ]
        
        performHTTPQuery(path, method: .PUT, body: request, hostnames: writeQueryHostnames, block: block)
    }
    
    /// Update a user key
    ///
    /// :param: key The key to update
    /// :param: withAcls The list of ACL for this key. The list can contains the following values (as String): search, addObject, deleteObject, deleteIndex, settings, editSettings
    /// :param: andValidity The number of seconds after which the key will be automatically removed (0 means no time limit for this key)
    /// :param: forIndexes restrict this API key to specific index names
    /// :param: maxQueriesPerIPPerHour Specify the maximum number of API calls allowed from an IP address per hour.  Defaults to 0 (unlimited).
    /// :param: maxHitsPerQuery Specify the maximum number of hits this API key can retrieve in one call. Defaults to 0 (unlimited)
    public func updateUserKey(key: String, withACL acls: [String], andValidity validity: UInt, forIndexes indexes: [String], maxQueriesPerIPPerHour maxQueries: UInt, maxHitsPerQuery maxHits: UInt, block: CompletionHandler? = nil) {
        let path = "1/keys/\(key)"
        let request: [String: AnyObject] = [
            "acl": acls,
            "indexes": indexes,
            "validity": validity,
            "maxQueriesPerIPPerHour": maxQueries,
            "maxHitsPerQuery": maxHits,
        ]
        
        performHTTPQuery(path, method: .PUT, body: request, hostnames: writeQueryHostnames, block: block)
    }
    
    /// Query multiple indexes with one API call.
    ///
    /// :param: queries An array of queries with the associated index (Array of Dictionnary object ["indexName": "targettedIndex", "query": QueryObject]).
    public func multipleQueries(queries: [AnyObject], block: CompletionHandler? = nil) {
        let path = "1/indexes/*/queries"
        
        var convertedQueries = [[String: String]]()
        convertedQueries.reserveCapacity(queries.count)
        for query in queries {
            if let query = query as? [String: AnyObject] {
                convertedQueries.append([
                    "params": (query["query"] as! Query).buildURL(),
                    "indexName": query["indexName"] as! String
                    ])
            }
        }
        
        let request = ["requests": convertedQueries]
        performHTTPQuery(path, method: .POST, body: request, hostnames: readQueryHostnames, block: block)
    }
    
    // MARK: - Network
    
    /// Perform an HTTP Query.
    func performHTTPQuery(path: String, method: HTTPMethod, body: [String: AnyObject]?, hostnames: [String], isSearchQuery: Bool = false, index: Int = 0, block: CompletionHandler? = nil) {
        assert(index < hostnames.count, "\(index) < \(hostnames.count) !")
        
        var currentTimeout = (isSearchQuery) ? searchTimeout : timeout
        if index > 1 {
            currentTimeout += incrementTimeout
        }
        manager.session.configuration.timeoutIntervalForRequest = currentTimeout
        
        let request = manager.request(method, "https://\(hostnames[index])/\(path)", parameters: body) { (response, data, error) -> Void in
            if let statusCode = response?.statusCode {
                if let block = block {
                    switch(statusCode) {
                    case 200..<300:
                        block(JSON: (data as! [String: AnyObject]), error: nil)
                    case 400:
                        let errorMessage = data!["message"] as! String
                        block(JSON: nil, error: NSError(domain: "Bad request argument: \(errorMessage)", code: 400, userInfo: nil))
                    case 403:
                        block(JSON: nil, error: NSError(domain: "Invalid Application-ID or API-Key", code: 403, userInfo: nil))
                    case 404:
                        block(JSON: nil, error: NSError(domain: "Resource does not exist", code: 404, userInfo: nil))
                    default:
                        if let errorMessage = (data as! [String: String])["message"] {
                            block(JSON: nil, error: NSError(domain: errorMessage, code: 0, userInfo: nil))
                        } else {
                            block(JSON: nil, error: NSError(domain: "No error message", code: 0, userInfo: nil))
                        }
                    }
                }
            } else {
                if (index + 1) < hostnames.count {
                    self.performHTTPQuery(path, method: method, body: body, hostnames: hostnames, isSearchQuery: isSearchQuery, index: index + 1, block: block)
                } else {
                    block?(JSON: nil, error: error)
                }
            }
        }
        
        requestBuffer.append(request)
    }
    
    /// Cancel a queries. Only the last ten queries can be cancelled.
    func cancelQueries(method: HTTPMethod, path: String) {
        for request in requestBuffer {
            if request.request.URL!.path! == path {
                if request.request.HTTPMethod == method.rawValue {
                    request.cancel()
                }
            }
        }
    }
}<|MERGE_RESOLUTION|>--- conflicted
+++ resolved
@@ -33,7 +33,7 @@
             setExtraHeader(apiKey, forKey: "X-Algolia-API-Key")
         }
     }
-    
+
     /// Security tag header (see http://www.algolia.com/doc/guides/objc#SecurityUser for more details).
     public var tagFilters: String? {
         didSet {
@@ -44,7 +44,7 @@
             }
         }
     }
-    
+
     /// User-token header (see http://www.algolia.com/doc/guides/objc#SecurityUser for more details).
     public var userToken: String? {
         didSet {
@@ -55,19 +55,19 @@
             }
         }
     }
-    
+
     private let timeout: NSTimeInterval = 30
     private let searchTimeout: NSTimeInterval = 5
     private let incrementTimeout: NSTimeInterval = 10
-    
+
     public let appID: String
-    
+
     let readQueryHostnames: [String]
     let writeQueryHostnames: [String]
-    
+
     private let manager: Manager
     private var requestBuffer = RingBuffer<Request>(maxCapacity: 10)
-    
+
     /// Algolia Search initialization.
     ///
     /// :param: appID the application ID you have in your admin interface
@@ -80,55 +80,44 @@
         } else if count(apiKey) == 0 {
             NSException(name: "InvalidArgument", reason: "APIKey must be set", userInfo: nil).raise()
         }
-        
+
         self.appID = appID
         self.apiKey = apiKey
         self.tagFilters = tagFilters
         self.userToken = userToken
-        
+
         readQueryHostnames = [
             "\(appID)-DSN.algolia.net",
             "\(appID)-1.algolianet.com",
             "\(appID)-2.algolianet.com",
             "\(appID)-3.algolianet.com"
         ]
-        
-<<<<<<< HEAD
+
         writeQueryHostnames = [
             "\(appID).algolia.net",
             "\(appID)-1.algolianet.com",
             "\(appID)-2.algolianet.com",
             "\(appID)-3.algolianet.com"
         ]
-        
-        let version = NSBundle(identifier: "com.algolia.AlgoliaSearch")!.infoDictionary!["CFBundleShortVersionString"] as! String
-=======
-        if dsn {
-            if let dsnHost = dsnHost {
-                self.hostnames.insert(dsnHost, atIndex: 0)
-            } else {
-                self.hostnames.insert("\(appID)-dsn.algolia.net", atIndex: 0)
-            }
-        }
 
         let version = NSBundle(forClass: self.dynamicType).infoDictionary!["CFBundleShortVersionString"] as! String
->>>>>>> 143cdf86
+
         var HTTPHeaders = [
             "X-Algolia-API-Key": self.apiKey,
             "X-Algolia-Application-Id": self.appID,
             "User-Agent": "Algolia for Swift \(version)"
         ]
-        
+
         if let tagFilters = self.tagFilters {
             HTTPHeaders["X-Algolia-TagFilters"] = tagFilters
         }
         if let userToken = self.userToken {
             HTTPHeaders["X-Algolia-UserToken"] = userToken
         }
-        
+
         manager = Manager(HTTPHeaders: HTTPHeaders)
     }
-    
+
     /// Allow to set custom extra header.
     ///
     /// :param: value value of the header
@@ -141,16 +130,16 @@
             manager.session.configuration.HTTPAdditionalHeaders = HTTPHeader
         }
     }
-    
+
     // MARK: - Operations
-    
+
     /// List all existing indexes.
     ///
     /// :return: JSON Object in the handler in the form: { "items": [ {"name": "contacts", "createdAt": "2013-01-18T15:33:13.556Z"}, {"name": "notes", "createdAt": "2013-01-18T15:33:13.556Z"}]}
     public func listIndexes(block: CompletionHandler) {
         performHTTPQuery("1/indexes", method: .GET, body: nil, hostnames: readQueryHostnames, block: block)
     }
-    
+
     /// Delete an index.
     ///
     /// :param: indexName the name of index to delete
@@ -159,7 +148,7 @@
         let path = "1/indexes/\(indexName.urlEncode())"
         performHTTPQuery(path, method: .DELETE, body: nil, hostnames: writeQueryHostnames, block: block)
     }
-    
+
     /// Move an existing index.
     ///
     /// :param: srcIndexName the name of index to move.
@@ -170,10 +159,10 @@
             "destination": dstIndexName,
             "operation": "move"
         ]
-        
+
         performHTTPQuery(path, method: .POST, body: request, hostnames: writeQueryHostnames, block: block)
     }
-    
+
     /// Copy an existing index.
     ///
     /// :param: srcIndexName the name of index to copy.
@@ -184,15 +173,15 @@
             "destination": dstIndexName,
             "operation": "copy"
         ]
-        
+
         performHTTPQuery(path, method: .POST, body: request, hostnames: writeQueryHostnames, block: block)
     }
-    
+
     /// Return 10 last log entries.
     public func getLogs(block: CompletionHandler) {
         performHTTPQuery("1/logs", method: .GET, body: nil, hostnames: readQueryHostnames, block: block)
     }
-    
+
     /// Return last logs entries.
     ///
     /// :param: offset Specify the first entry to retrieve (0-based, 0 is the most recent log entry).
@@ -201,7 +190,7 @@
         let path = "1/logs?offset=\(offset)&length=\(length)"
         performHTTPQuery(path, method: .GET, body: nil, hostnames: readQueryHostnames, block: block)
     }
-    
+
     /// Return last logs entries.
     ///
     /// :param: offset Specify the first entry to retrieve (0-based, 0 is the most recent log entry).
@@ -210,31 +199,31 @@
         let path = "1/logs?offset=\(offset)&length=\(length)&type=\(type)"
         performHTTPQuery(path, method: .GET, body: nil, hostnames: readQueryHostnames, block: block)
     }
-    
+
     /// Get the index object initialized (no server call needed for initialization).
     ///
     /// :param: indexName the name of index
     public func getIndex(indexName: String) -> Index {
         return Index(client: self, indexName: indexName)
     }
-    
+
     /// List all existing user keys with their associated ACLs.
     public func listUserKeys(block: CompletionHandler) {
         performHTTPQuery("1/keys", method: .GET, body: nil, hostnames: readQueryHostnames, block: block)
     }
-    
+
     /// Get ACL of a user key.
     public func getUserKeyACL(key: String, block: CompletionHandler) {
         let path = "1/keys/\(key)"
         performHTTPQuery(path, method: .GET, body: nil, hostnames: readQueryHostnames, block: block)
     }
-    
+
     /// Delete an existing user key.
     public func deleteUserKey(key: String, block: CompletionHandler? = nil) {
         let path = "1/keys/\(key)"
         performHTTPQuery(path, method: .DELETE, body: nil, hostnames: writeQueryHostnames, block: block)
     }
-    
+
     /// Create a new user key
     ///
     /// :param: acls The list of ACL for this key. The list can contains the following values (as String): search, addObject, deleteObject, deleteIndex, settings, editSettings
@@ -242,7 +231,7 @@
         let request = ["acl": acls]
         performHTTPQuery("1/keys", method: .POST, body: request, hostnames: writeQueryHostnames, block: block)
     }
-    
+
     /// Create a new user key
     ///
     /// :param: acls The list of ACL for this key. The list can contains the following values (as String): search, addObject, deleteObject, deleteIndex, settings, editSettings
@@ -256,10 +245,10 @@
             "maxQueriesPerIPPerHour": maxQueries,
             "maxHitsPerQuery": maxHits,
         ]
-        
+
         performHTTPQuery("1/keys", method: .POST, body: request, hostnames: writeQueryHostnames, block: block)
     }
-    
+
     /// Create a new user key
     ///
     /// :param: acls The list of ACL for this key. The list can contains the following values (as String): search, addObject, deleteObject, deleteIndex, settings, editSettings
@@ -275,10 +264,10 @@
             "maxQueriesPerIPPerHour": maxQueries,
             "maxHitsPerQuery": maxHits,
         ]
-        
+
         performHTTPQuery("1/keys", method: .POST, body: request, hostnames: writeQueryHostnames, block: block)
     }
-    
+
     /// Update a user key
     ///
     /// :param: key The key to update
@@ -288,7 +277,7 @@
         let request = ["acl": acls]
         performHTTPQuery(path, method: .PUT, body: request, hostnames: writeQueryHostnames, block: block)
     }
-    
+
     /// Update a user key
     ///
     /// :param: key The key to update
@@ -304,10 +293,10 @@
             "maxQueriesPerIPPerHour": maxQueries,
             "maxHitsPerQuery": maxHits,
         ]
-        
+
         performHTTPQuery(path, method: .PUT, body: request, hostnames: writeQueryHostnames, block: block)
     }
-    
+
     /// Update a user key
     ///
     /// :param: key The key to update
@@ -325,16 +314,16 @@
             "maxQueriesPerIPPerHour": maxQueries,
             "maxHitsPerQuery": maxHits,
         ]
-        
+
         performHTTPQuery(path, method: .PUT, body: request, hostnames: writeQueryHostnames, block: block)
     }
-    
+
     /// Query multiple indexes with one API call.
     ///
     /// :param: queries An array of queries with the associated index (Array of Dictionnary object ["indexName": "targettedIndex", "query": QueryObject]).
     public func multipleQueries(queries: [AnyObject], block: CompletionHandler? = nil) {
         let path = "1/indexes/*/queries"
-        
+
         var convertedQueries = [[String: String]]()
         convertedQueries.reserveCapacity(queries.count)
         for query in queries {
@@ -345,23 +334,23 @@
                     ])
             }
         }
-        
+
         let request = ["requests": convertedQueries]
         performHTTPQuery(path, method: .POST, body: request, hostnames: readQueryHostnames, block: block)
     }
-    
+
     // MARK: - Network
-    
+
     /// Perform an HTTP Query.
     func performHTTPQuery(path: String, method: HTTPMethod, body: [String: AnyObject]?, hostnames: [String], isSearchQuery: Bool = false, index: Int = 0, block: CompletionHandler? = nil) {
         assert(index < hostnames.count, "\(index) < \(hostnames.count) !")
-        
+
         var currentTimeout = (isSearchQuery) ? searchTimeout : timeout
         if index > 1 {
             currentTimeout += incrementTimeout
         }
         manager.session.configuration.timeoutIntervalForRequest = currentTimeout
-        
+
         let request = manager.request(method, "https://\(hostnames[index])/\(path)", parameters: body) { (response, data, error) -> Void in
             if let statusCode = response?.statusCode {
                 if let block = block {
@@ -391,10 +380,10 @@
                 }
             }
         }
-        
+
         requestBuffer.append(request)
     }
-    
+
     /// Cancel a queries. Only the last ten queries can be cancelled.
     func cancelQueries(method: HTTPMethod, path: String) {
         for request in requestBuffer {
