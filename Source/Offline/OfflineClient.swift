--- conflicted
+++ resolved
@@ -329,20 +329,12 @@
     /// - parameter searchResults: Search results to parse.
     /// - returns: A (content, error) pair that can be passed to a `CompletionHandler`.
     ///
-<<<<<<< HEAD
-    internal static func parseResponse(_ response: Response) -> (content: JSONObject?, error: Error?) {
+    internal static func parseResponse(_ response: Response) -> APIResponse {
         var content: JSONObject?
         var error: Error?
         let statusCode = Int(response.statusCode)
         if statusCode == StatusCode.ok.rawValue {
             assert(response.data != nil)
-=======
-    internal static func parseResponse(_ searchResults: Response) -> APIResponse {
-        var content: JSONObject?
-        var error: Error?
-        if searchResults.statusCode == 200 {
-            assert(searchResults.data != nil)
->>>>>>> 8c741f1b
             do {
                 let json = try JSONSerialization.jsonObject(with: response.data!, options: [])
                 if json is JSONObject {
@@ -355,7 +347,7 @@
                 error = _error
             }
         } else {
-            error = HTTPError(statusCode: Int(searchResults.statusCode))
+            error = HTTPError(statusCode: statusCode)
         }
         assert(content != nil || error != nil)
         return (content: content, error: error)
