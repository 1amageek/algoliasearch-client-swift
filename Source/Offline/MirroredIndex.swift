//
//  Copyright (c) 2015-2016 Algolia
//  http://www.algolia.com/
//
//  Permission is hereby granted, free of charge, to any person obtaining a copy
//  of this software and associated documentation files (the "Software"), to deal
//  in the Software without restriction, including without limitation the rights
//  to use, copy, modify, merge, publish, distribute, sublicense, and/or sell
//  copies of the Software, and to permit persons to whom the Software is
//  furnished to do so, subject to the following conditions:
//
//  The above copyright notice and this permission notice shall be included in
//  all copies or substantial portions of the Software.
//
//  THE SOFTWARE IS PROVIDED "AS IS", WITHOUT WARRANTY OF ANY KIND, EXPRESS OR
//  IMPLIED, INCLUDING BUT NOT LIMITED TO THE WARRANTIES OF MERCHANTABILITY,
//  FITNESS FOR A PARTICULAR PURPOSE AND NONINFRINGEMENT. IN NO EVENT SHALL THE
//  AUTHORS OR COPYRIGHT HOLDERS BE LIABLE FOR ANY CLAIM, DAMAGES OR OTHER
//  LIABILITY, WHETHER IN AN ACTION OF CONTRACT, TORT OR OTHERWISE, ARISING FROM,
//  OUT OF OR IN CONNECTION WITH THE SOFTWARE OR THE USE OR OTHER DEALINGS IN
//  THE SOFTWARE.
//

import AlgoliaSearchOfflineCore
import Foundation


/// A data selection query, used to select data to be mirrored locally by a `MirroredIndex`.
///
@objc public class DataSelectionQuery: NSObject {
    /// Query used to select data.
    @objc public let query: Query
    
    /// Maximum number of objects to retrieve with this query.
    @objc public let maxObjects: Int

    /// Create a new data selection query.
    @objc public init(query: Query, maxObjects: Int) {
        self.query = query
        self.maxObjects = maxObjects
    }
    
    override public func isEqual(_ object: Any?) -> Bool {
        guard let rhs = object as? DataSelectionQuery else {
            return false
        }
        return self.query == rhs.query && self.maxObjects == rhs.maxObjects
    }
}


/// An online index that can also be mirrored locally.
///
/// When created, an instance of this class has its `mirrored` flag set to false, and behaves like a normal,
/// online `Index`. When the `mirrored` flag is set to true, the index becomes capable of acting upon local data.
///
/// + Warning: It is a programming error to call methods acting on the local data when `mirrored` is false. Doing so
/// will result in an assertion error being raised.
///
/// Native resources are lazily instantiated at the first method call requiring them. They are released when the
/// object is released. Although the client guards against concurrent accesses, it is strongly discouraged
/// to create more than one `MirroredIndex` instance pointing to the same index, as that would duplicate
/// native resources.
///
/// + Note: Requires Algolia's SDK. The `OfflineClient.enableOfflineMode(...)` method must be called with a valid
/// license key prior to calling any offline-related method.
///
/// ### Request strategy
///
/// When the index is mirrored and the device is online, it becomes possible to transparently switch between online and
/// offline requests. There is no single best strategy for that, because it depends on the use case and the current
/// network conditions. You can choose the strategy through the `requestStrategy` property. The default is
/// `FallbackOnFailure`, which will always target the online API first, then fallback to the offline mirror in case of
/// failure (including network unavailability).
///
/// + Note: If you want to explicitly target either the online API or the offline mirror, doing so is always possible
/// using the `searchOnline(...)` or `searchOffline(...)` methods.
///
/// + Note: The strategy applies both to `search(...)` and `searchDisjunctiveFaceting(...)`.
///
///
/// ## Limitations
///
/// Algolia's core features are fully supported offline, including (but not limited to): **ranking**,
/// **typo tolerance**, **filtering**, **faceting**, **highlighting/snippeting**...
///
/// However, and partly due to tight memory, CPU and disk space constraints, some features are disabled:
///
/// - **Synonyms** are only partially supported:
///
///     - Multi-way ("regular") synonyms are fully supported.
///     - One-way synonyms are not supported.
///     - Alternative corrections are limited to one alternative (compared to multiple alternatives with online indices).
///     - Placeholders are fully supported.
///
/// - Dictionary-based **plurals** are not supported. ("Simple" plurals with a final S are supported.)
///
/// - **IP geolocation** (see `Query.aroundLatLngViaIP`) is not supported.
///
/// - **CJK segmentation** is not supported.
///
@objc public class MirroredIndex : Index {
    
    // MARK: Constants
    
    /// Notification sent when the sync has started.
    @objc public static let SyncDidStartNotification = Notification.Name("AlgoliaSearch.MirroredIndex.SyncDidStartNotification")
    
    /// Notification sent when the sync has finished.
    @objc public static let SyncDidFinishNotification = Notification.Name("AlgoliaSearch.MirroredIndex.SyncDidFinishNotification")
    
    /// Notification user info key used to pass the error, when an error occurred during the sync.
    @objc public static let syncErrorKey = "AlgoliaSearch.MirroredIndex.syncErrorKey"
    
    /// Default minimum delay between two syncs.
    @objc public static let defaultDelayBetweenSyncs: TimeInterval = 60 * 60 * 24 // 1 day

    /// Key used to indicate the origin of results in the returned JSON.
    @objc public static let jsonKeyOrigin = "origin"
    
    /// Value for `jsonKeyOrigin` indicating that the results come from the local mirror.
    @objc public static let jsonValueOriginLocal = "local"
    
    /// Value for `jsonKeyOrigin` indicating that the results come from the online API.
    @objc public static let jsonValueOriginRemote = "remote"

    // ----------------------------------------------------------------------
    // MARK: Properties
    // ----------------------------------------------------------------------
    
    /// The offline client used by this index.
    @objc public var offlineClient: OfflineClient {
        // IMPLEMENTATION NOTE: Could not find a way to implement proper covariant properties in Swift.
        return self.client as! OfflineClient
    }
    
    /// The local index mirroring this remote index (lazy instantiated, only if mirroring is activated).
    lazy var localIndex: LocalIndex = LocalIndex(dataDir: self.offlineClient.rootDataDir, appID: self.client.appID, indexName: self.name)
    
    /// The mirrored index settings.
    let mirrorSettings = MirrorSettings()
    
    /// Whether the index is mirrored locally. Default = false.
    @objc public var mirrored: Bool = false {
        didSet {
            if (mirrored) {
                do {
                    try FileManager.default.createDirectory(atPath: self.indexDataDir, withIntermediateDirectories: true, attributes: nil)
                } catch _ {
                    // Ignore
                }
                mirrorSettings.load(self.mirrorSettingsFilePath)
            }
        }
    }
    
    /// Data selection queries.
    @objc public var dataSelectionQueries: [DataSelectionQuery] {
        get {
            return mirrorSettings.queries
        }
        set {
            if (mirrorSettings.queries != newValue) {
                mirrorSettings.queries = newValue
                mirrorSettings.queriesModificationDate = Date()
                mirrorSettings.save(mirrorSettingsFilePath)
            }
        }
    }
    
    /// Minimum delay between two syncs.
    @objc public var delayBetweenSyncs: TimeInterval = defaultDelayBetweenSyncs
    
    /// Date of the last successful sync, or nil if the index has never been successfully synced.
    @objc public var lastSuccessfulSyncDate: Date? {
        return mirrorSettings.lastSyncDate
    }
    
    /// Error encountered by the current/last sync (if any).
    @objc public private(set) var syncError : Error?

    // ----------------------------------------------------------------------
    // MARK: - Init
    // ----------------------------------------------------------------------
    
    @objc override internal init(client: Client, name: String) {
        assert(client is OfflineClient)
        super.init(client: client, name: name)
    }
    
    // ----------------------------------------------------------------------
    // MARK: - Sync
    // ----------------------------------------------------------------------

    /// Syncing indicator.
    ///
    /// + Note: To prevent concurrent access to this variable, we always access it from the build (serial) queue.
    ///
    private var syncing: Bool = false
    
    /// Path to the temporary directory for the current sync.
    private var tmpDir : String?
    
    /// The path to the settings file.
    private var settingsFilePath: String?
    
    /// Paths to object files/
    private var objectsFilePaths: [String]?
    
    /// The current object file index. Object files are named `${i}.json`, where `i` is automatically incremented.
    private var objectFileIndex = 0
    
    /// The operation to build the index.
    /// NOTE: We need to store it because its dependencies are modified dynamically.
    private var buildIndexOperation: Operation?
    
    /// Path to the persistent mirror settings.
    private var mirrorSettingsFilePath: String {
        get { return "\(self.indexDataDir)/mirror.plist" }
    }
    
    /// Path to this index's offline data.
    private var indexDataDir: String {
        get { return "\(self.offlineClient.rootDataDir)/\(self.client.appID)/\(self.name)" }
    }
    
    /// Timeout for data synchronization queries.
    /// There is no need to use a too short timeout in this case: we don't need real-time performance, so failing
    /// too soon would only increase the likeliness of a failure.
    private let SYNC_TIMEOUT: TimeInterval = 30

    /// Add a data selection query to the local mirror.
    /// The query is not run immediately. It will be run during the subsequent refreshes.
    ///
    /// + Precondition: Mirroring must have been activated on this index (see the `mirrored` property).
    ///
    @objc
    public func addDataSelectionQuery(_ query: DataSelectionQuery) {
        assert(mirrored);
        mirrorSettings.queries.append(query)
        mirrorSettings.queriesModificationDate = Date()
        mirrorSettings.save(self.mirrorSettingsFilePath)
    }
    
    /// Add any number of data selection queries to the local mirror.
    /// The query is not run immediately. It will be run during the subsequent refreshes.
    ///
    /// + Precondition: Mirroring must have been activated on this index (see the `mirrored` property).
    ///
    @objc
    public func addDataSelectionQueries(_ queries: [DataSelectionQuery]) {
        assert(mirrored);
        mirrorSettings.queries.append(contentsOf: queries)
        mirrorSettings.queriesModificationDate = Date()
        mirrorSettings.save(self.mirrorSettingsFilePath)
    }

    /// Launch a sync.
    /// This unconditionally launches a sync, unless one is already running.
    ///
    /// + Precondition: Mirroring must have been activated on this index (see the `mirrored` property).
    ///
    @objc
    public func sync() {
        assert(self.mirrored, "Mirroring not activated on this index")
        offlineClient.buildQueue.addOperation() {
            self._sync()
        }
    }

    /// Launch a sync if needed.
    /// This takes into account the delay between syncs.
    ///
    /// + Precondition: Mirroring must have been activated on this index (see the `mirrored` property).
    ///
    @objc
    public func syncIfNeeded() {
        assert(self.mirrored, "Mirroring not activated on this index")
        if self.isSyncDelayExpired() || self.isMirrorSettingsDirty() {
            offlineClient.buildQueue.addOperation() {
                self._sync()
            }
        }
    }
    
    private func isSyncDelayExpired() -> Bool {
        let currentDate = Date()
        if let lastSyncDate = mirrorSettings.lastSyncDate {
            return currentDate.timeIntervalSince(lastSyncDate as Date) > self.delayBetweenSyncs
        } else {
            return true
        }
    }
    
    private func isMirrorSettingsDirty() -> Bool {
        if let queriesModificationDate = mirrorSettings.queriesModificationDate {
            if let lastSyncDate = lastSuccessfulSyncDate {
                return queriesModificationDate.compare(lastSyncDate) == .orderedDescending
            } else {
                return true
            }
        } else {
            return false
        }
    }
    
    /// Refresh the local mirror.
    ///
    /// WARNING: Calls to this method must be synchronized by the caller.
    ///
    private func _sync() {
        assert(!Thread.isMainThread) // make sure it's run in the background
        assert(OperationQueue.current == offlineClient.buildQueue) // ensure serial calls
        assert(!self.dataSelectionQueries.isEmpty)

        // If already syncing, abort.
        if syncing {
            return
        }
        syncing = true

        // Notify observers.
        DispatchQueue.main.async {
            NotificationCenter.default.post(name: MirroredIndex.SyncDidStartNotification, object: self)
        }

        // Create temporary directory.
        do {
            tmpDir = URL(fileURLWithPath: offlineClient.tmpDir).appendingPathComponent(UUID().uuidString).path
            try FileManager.default.createDirectory(atPath: tmpDir!, withIntermediateDirectories: true, attributes: nil)
        } catch _ {
            NSLog("ERROR: Could not create temporary directory '%@'", tmpDir!)
        }
        
        // NOTE: We use `Operation`s to handle dependencies between tasks.
        syncError = nil
        
        // Task: Download index settings.
        // TODO: Factorize query construction with regular code.
        let path = "1/indexes/\(urlEncodedName)/settings"
        let settingsOperation = client.newRequest(method: .GET, path: path, body: nil, hostnames: client.readHosts, isSearchQuery: false) {
            (json, error) in
            if error != nil {
                self.syncError = error
            } else {
                do {
                    assert(json != nil)
                    // Write results to disk.
                    let data = try JSONSerialization.data(withJSONObject: json!, options: [])
                    self.settingsFilePath = URL(fileURLWithPath: self.tmpDir!).appendingPathComponent("settings.json").path
                    try data.write(to: URL(fileURLWithPath: self.settingsFilePath!), options: [])
                } catch let e {
                    self.syncError = e
                }
            }
        }
        offlineClient.buildQueue.addOperation(settingsOperation)
        
        // Task: build the index using the downloaded files.
        buildIndexOperation = BlockOperation() {
            if self.syncError == nil {
<<<<<<< HEAD
                let status = self.localIndex.build(settingsFile: self.settingsFilePath!, objectFiles: self.objectsFilePaths!, clearIndex: true, deletedObjectIDs: nil)
=======
                let status = self.localIndex.build(settingsFile: self.settingsFilePath, objectFiles: self.objectsFilePaths!, clearIndex: true, deletedObjectIDs: nil)
>>>>>>> 8c741f1b
                if status != 200 {
                    self.syncError = HTTPError(statusCode: Int(status))
                } else {
                    // Remember the sync's date
                    self.mirrorSettings.lastSyncDate = Date()
                    self.mirrorSettings.save(self.mirrorSettingsFilePath)
                }
            }
            self._syncFinished()
        }
        buildIndexOperation!.name = "Build \(self)"
        // Make sure this task is run after the settings task.
        buildIndexOperation!.addDependency(settingsOperation)

        // Tasks: Perform data selection queries.
        objectFileIndex = 0
        objectsFilePaths = []
        for dataSelectionQuery in mirrorSettings.queries {
            doBrowseQuery(dataSelectionQuery, browseQuery: dataSelectionQuery.query, objectCount: 0)
        }
        
        // Finally add the build index operation to the queue, now that dependencies are set up.
        offlineClient.buildQueue.addOperation(buildIndexOperation!)
    }
    
    // Auxiliary function, called:
    // - once synchronously, to initiate the browse;
    // - from 0 to many times asynchronously, to continue browsing.
    //
    private func doBrowseQuery(_ dataSelectionQuery: DataSelectionQuery, browseQuery: Query, objectCount currentObjectCount: Int) {
        objectFileIndex += 1
        let currentObjectFileIndex = objectFileIndex
        let path = "1/indexes/\(urlEncodedName)/browse"
        let operation = client.newRequest(method: .POST, path: path, body: ["params": browseQuery.build()], hostnames: client.readHosts, isSearchQuery: false) {
            (json, error) in
            if error != nil {
                self.syncError = error
            } else {
                do {
                    assert(json != nil)
                    // Fetch cursor from data.
                    let cursor = json!["cursor"] as? String
                    guard let hits = json!["hits"] as? [JSONObject] else {
                        self.syncError = InvalidJSONError(description: "No hits found when browsing")
                        return
                    }
                    // Update object count.
                    let newObjectCount = currentObjectCount + hits.count
                    
                    // Write results to disk.
                    let data = try JSONSerialization.data(withJSONObject: json!, options: [])
                    let objectFilePath = URL(fileURLWithPath: self.tmpDir!).appendingPathComponent("\(currentObjectFileIndex).json").path
                    self.objectsFilePaths!.append(objectFilePath)
                    try data.write(to: URL(fileURLWithPath: objectFilePath), options: [])
                    
                    // Chain if needed.
                    if cursor != nil && newObjectCount < dataSelectionQuery.maxObjects {
                        self.doBrowseQuery(dataSelectionQuery, browseQuery: Query(parameters: ["cursor": cursor!]), objectCount: newObjectCount)
                    }
                } catch let e {
                    self.syncError = e
                }
            }
        }
        offlineClient.buildQueue.addOperation(operation)
        buildIndexOperation!.addDependency(operation)
    }

    /// Wrap-up method, to be called at the end of each sync, *whatever the result*.
    ///
    /// WARNING: Calls to this method must be synchronized by the caller.
    ///
    private func _syncFinished() {
        assert(OperationQueue.current == offlineClient.buildQueue) // ensure serial calls

        // Clean-up.
        do {
            try FileManager.default.removeItem(atPath: tmpDir!)
        } catch _ {
            // Ignore error
        }
        tmpDir = nil
        settingsFilePath = nil
        objectsFilePaths = nil
        buildIndexOperation = nil
        
        // Mark the sync as finished.
        self.syncing = false
        
        // Notify observers.
        DispatchQueue.main.async {
            var userInfo: [String: Any]? = nil
            if self.syncError != nil {
                userInfo = [MirroredIndex.syncErrorKey: self.syncError!]
            }
            NotificationCenter.default.post(name: MirroredIndex.SyncDidFinishNotification, object: self, userInfo: userInfo)
        }
    }
    
    // ----------------------------------------------------------------------
    // MARK: - Search
    // ----------------------------------------------------------------------
    
    /// Strategy to choose between online and offline search.
    ///
    @objc public enum Strategy: Int {
        /// Search online only.
        /// The search will fail when the API can't be reached.
        ///
        /// + Note: You might consider that this defeats the purpose of having a mirror in the first place... But this
        /// is intended for applications wanting to manually manage their policy.
        ///
        case onlineOnly = 0

        /// Search offline only.
        /// The search will fail when the offline mirror has not yet been synced.
        ///
        case offlineOnly = 1
        
        /// Search online, then fallback to offline on failure.
        /// Please note that when online, this is likely to hit the request timeout on *every host* before failing.
        ///
        case fallbackOnFailure = 2
        
        /// Fallback after a certain timeout.
        /// Will first try an online request, but fallback to offline in case of failure or when a timeout has been
        /// reached, whichever comes first.
        ///
        /// The timeout can be set through the `offlineFallbackTimeout` property.
        ///
        case fallbackOnTimeout = 3
    }
    
    /// Strategy to use for offline fallback. Default = `FallbackOnFailure`.
    @objc public var requestStrategy: Strategy = .fallbackOnFailure
    
    /// Timeout used to control offline fallback.
    ///
    /// + Note: Only used by the `FallbackOnTimeout` strategy.
    ///
    @objc public var offlineFallbackTimeout: TimeInterval = 1.0

    /// A mixed online/offline request.
    /// This request encapsulates two concurrent online and offline requests, to optimize response time.
    ///
    private class OnlineOfflineOperation: AsyncOperationWithCompletion {
        fileprivate let index: MirroredIndex
        private var onlineRequest: Operation?
        private var offlineRequest: Operation?
        private var mayRunOfflineRequest: Bool = true
        
        init(index: MirroredIndex, completionHandler: @escaping CompletionHandler) {
            assert(index.mirrored)
            self.index = index
            super.init(completionHandler: completionHandler)
            self.completionQueue = index.client.completionQueue
        }
        
        override func start() {
            // WARNING: All callbacks must run sequentially; we cannot afford race conditions between them.
            // Since most methods use the main thread for callbacks, we have to use it as well.
            
            // If the strategy is "offline only", well, go offline straight away.
            if index.requestStrategy == .offlineOnly {
                startOffline()
            }
            // Otherwise, always launch an online request.
            else {
                if index.requestStrategy == .onlineOnly || !index.localIndex.exists() {
                    mayRunOfflineRequest = false
                }
                startOnline()
            }
            if index.requestStrategy == .fallbackOnTimeout && mayRunOfflineRequest {
                // Schedule an offline request to start after a certain delay.
                DispatchQueue.main.asyncAfter(deadline: .now() + index.offlineFallbackTimeout) {
                    [weak self] in
                    // WARNING: Because dispatched blocks cannot be cancelled, and to avoid increasing the lifetime of
                    // the operation by the timeout delay, we do not retain self. => Gracefully fail if the operation
                    // has already finished.
                    guard let this = self else { return }
                    if this.mayRunOfflineRequest {
                        this.startOffline()
                    }
                }
            }
        }
        
        private func startOnline() {
            // Avoid launching the request twice.
            if onlineRequest != nil {
                return
            }
            onlineRequest = startOnlineRequest() {
                [unowned self] // works because the operation is enqueued and retained by the queue
                (content, error) in
                // In case of transient error, run an offline request.
                if error != nil && error!.isTransient() && self.mayRunOfflineRequest {
                    self.startOffline()
                }
                // Otherwise, just return the online results.
                else {
                    self.cancelOffline()
                    self.callCompletion(content: content, error: error)
                }
            }
        }
        
        private func startOffline() {
            // NOTE: If we reach this handler, it means the offline request has not been cancelled.
            assert(mayRunOfflineRequest)
            // Avoid launching the request twice.
            if offlineRequest != nil {
                return
            }
            offlineRequest = startOfflineRequest() {
                [unowned self] // works because the operation is enqueued and retained by the queue
                (content, error) in
                self.onlineRequest?.cancel()
                self.callCompletion(content: content, error: error)
            }
        }
        
        private func cancelOffline() {
            // Flag the offline request as obsolete.
            mayRunOfflineRequest = false;
            // Cancel the offline request if already running.
            offlineRequest?.cancel();
            offlineRequest = nil
        }
        
        override func cancel() {
            if !isCancelled {
                onlineRequest?.cancel()
                cancelOffline()
                super.cancel()
            }
        }
        
        func startOnlineRequest(completionHandler: @escaping CompletionHandler) -> Operation {
            preconditionFailure("To be implemented by derived classes")
        }

        func startOfflineRequest(completionHandler: @escaping CompletionHandler) -> Operation {
            preconditionFailure("To be implemented by derived classes")
        }
    }
    
    /// Search using the current request strategy to choose between online and offline (or a combination of both).
    @objc
    @discardableResult public override func search(_ query: Query, completionHandler: @escaping CompletionHandler) -> Operation {
        // IMPORTANT: A non-mirrored index must behave exactly as an online index.
        if (!mirrored) {
            return super.search(query, completionHandler: completionHandler);
        }
        // A mirrored index launches a mixed offline/online request.
        else {
            let queryCopy = Query(copy: query)
            let operation = OnlineOfflineSearchOperation(index: self, query: queryCopy, completionHandler: completionHandler)
            offlineClient.mixedRequestQueue.addOperation(operation)
            return operation
        }
    }
    
    private class OnlineOfflineSearchOperation: OnlineOfflineOperation {
        let query: Query
        
        init(index: MirroredIndex, query: Query, completionHandler: @escaping CompletionHandler) {
            self.query = query
            super.init(index: index, completionHandler: completionHandler)
        }
        
        override func startOnlineRequest(completionHandler: @escaping CompletionHandler) -> Operation {
            return index.searchOnline(query, completionHandler: completionHandler)
        }
        
        override func startOfflineRequest(completionHandler: @escaping CompletionHandler) -> Operation {
            return index.searchOffline(query, completionHandler: completionHandler)
        }
    }
    
    /// Explicitly search the online API, and not the local mirror.
    @objc
    @discardableResult public func searchOnline(_ query: Query, completionHandler: @escaping CompletionHandler) -> Operation {
        return super.search(query, completionHandler: {
            (content, error) in
            // Tag results as having a remote origin.
            var taggedContent: JSONObject? = content
            if taggedContent != nil {
                taggedContent?[MirroredIndex.jsonKeyOrigin] = MirroredIndex.jsonValueOriginRemote
            }
            completionHandler(taggedContent, error)
        })
    }
    
    /// Explicitly search the local mirror.
    @objc
    @discardableResult public func searchOffline(_ query: Query, completionHandler: @escaping CompletionHandler) -> Operation {
        assert(self.mirrored, "Mirroring not activated on this index")
        let queryCopy = Query(copy: query)
        let operation = AsyncBlockOperation(completionHandler: completionHandler) {
            return self._searchOffline(queryCopy)
        }
        operation.completionQueue = client.completionQueue
        self.offlineClient.searchQueue.addOperation(operation)
        return operation
    }

    /// Search the local mirror synchronously.
    private func _searchOffline(_ query: Query) -> (content: JSONObject?, error: Error?) {
        assert(!Thread.isMainThread) // make sure it's run in the background
        
        let searchResults = localIndex.search(query.build())
        return OfflineClient.parseResponse(searchResults)
    }
    
    // MARK: Multiple queries
    
    /// Run multiple queries using the current request strategy to choose between online and offline.
    @objc
    @discardableResult override public func multipleQueries(_ queries: [Query], strategy: String?, completionHandler: @escaping CompletionHandler) -> Operation {
        // IMPORTANT: A non-mirrored index must behave exactly as an online index.
        if (!mirrored) {
            return super.multipleQueries(queries, strategy: strategy, completionHandler: completionHandler);
        }
        // A mirrored index launches a mixed offline/online request.
        else {
            let operation = OnlineOfflineMultipleQueriesOperation(index: self, queries: queries, completionHandler: completionHandler)
            offlineClient.mixedRequestQueue.addOperation(operation)
            return operation
        }
    }
    
    private class OnlineOfflineMultipleQueriesOperation: OnlineOfflineOperation {
        let queries: [Query]
        
        init(index: MirroredIndex, queries: [Query], completionHandler: @escaping CompletionHandler) {
            self.queries = queries
            super.init(index: index, completionHandler: completionHandler)
        }
        
        override func startOnlineRequest(completionHandler: @escaping CompletionHandler) -> Operation {
            return index.multipleQueriesOnline(queries, completionHandler: completionHandler)
        }
        
        override func startOfflineRequest(completionHandler: @escaping CompletionHandler) -> Operation {
            return index.multipleQueriesOffline(queries, completionHandler: completionHandler)
        }
    }
    
    /// Run multiple queries on the online API, not the local mirror.
    ///
    /// - parameter queries: List of queries.
    /// - parameter strategy: The strategy to use.
    /// - parameter completionHandler: Completion handler to be notified of the request's outcome.
    /// - returns: A cancellable operation.
    ///
    @objc
    @discardableResult public func multipleQueriesOnline(_ queries: [Query], strategy: String?, completionHandler: @escaping CompletionHandler) -> Operation {
        return super.multipleQueries(queries, strategy: strategy, completionHandler: {
            (content, error) in
            // Tag results as having a remote origin.
            var taggedContent: JSONObject? = content
            if taggedContent != nil {
                taggedContent?[MirroredIndex.jsonKeyOrigin] = MirroredIndex.jsonValueOriginRemote
            }
            completionHandler(taggedContent, error)
        })
    }

    /// Run multiple queries on the online API, not the local mirror.
    ///
    /// - parameter queries: List of queries.
    /// - parameter strategy: The strategy to use.
    /// - parameter completionHandler: Completion handler to be notified of the request's outcome.
    /// - returns: A cancellable operation.
    ///
    @discardableResult public func multipleQueriesOnline(_ queries: [Query], strategy: Client.MultipleQueriesStrategy? = nil, completionHandler: @escaping CompletionHandler) -> Operation {
        return self.multipleQueriesOnline(queries, strategy: strategy?.rawValue, completionHandler: completionHandler)
    }

    /// Run multiple queries on the local mirror.
    /// This method is the offline equivalent of `Index.multipleQueries(...)`.
    ///
    /// - parameter queries: List of queries.
    /// - parameter strategy: The strategy to use.
    /// - parameter completionHandler: Completion handler to be notified of the request's outcome.
    /// - returns: A cancellable operation.
    ///
    @objc
    @discardableResult public func multipleQueriesOffline(_ queries: [Query], strategy: String?, completionHandler: @escaping CompletionHandler) -> Operation {
        assert(self.mirrored, "Mirroring not activated on this index")
        
        // TODO: We should be doing a copy of the queries for better safety.
        let operation = AsyncBlockOperation(completionHandler: completionHandler) {
            return self._multipleQueriesOffline(queries, strategy: strategy)
        }
        operation.completionQueue = client.completionQueue
        self.offlineClient.searchQueue.addOperation(operation)
        return operation
    }
    
    /// Run multiple queries on the local mirror.
    /// This method is the offline equivalent of `Index.multipleQueries(...)`.
    ///
    /// - parameter queries: List of queries.
    /// - parameter strategy: The strategy to use.
    /// - parameter completionHandler: Completion handler to be notified of the request's outcome.
    /// - returns: A cancellable operation.
    ///
    @discardableResult public func multipleQueriesOffline(_ queries: [Query], strategy: Client.MultipleQueriesStrategy? = nil, completionHandler: @escaping CompletionHandler) -> Operation {
        return self.multipleQueriesOffline(queries, strategy: strategy?.rawValue, completionHandler: completionHandler)
    }
    
    /// Run multiple queries on the local mirror synchronously.
    private func _multipleQueriesOffline(_ queries: [Query], strategy: String?) -> (content: JSONObject?, error: Error?) {
        return MultipleQueryEmulator(indexName: self.name, querier: self._searchOffline).multipleQueries(queries, strategy: strategy)
    }
    
    // ----------------------------------------------------------------------
    // MARK: - Browse
    // ----------------------------------------------------------------------
    // NOTE: Contrary to search, there is no point in transparently switching from online to offline when browsing,
    // as the results would likely be inconsistent. Anyway, the cursor is not portable across instances, so the
    // fall back could only work for the first query.

    /// Browse the local mirror (initial call).
    /// Same semantics as `Index.browse(query:completionHandler:)`.
    ///
    @objc(browseMirrorWithQuery:completionHandler:)
    @discardableResult public func browseMirror(query: Query, completionHandler: @escaping CompletionHandler) -> Operation {
        assert(self.mirrored, "Mirroring not activated on this index")
        let queryCopy = Query(copy: query)
        let operation = AsyncBlockOperation(completionHandler: completionHandler) {
            return self._browseMirror(query: queryCopy)
        }
        operation.completionQueue = client.completionQueue
        self.offlineClient.searchQueue.addOperation(operation)
        return operation
    }

    /// Browse the index from a cursor.
    /// Same semantics as `Index.browse(from:completionHandler:)`.
    ///
    @objc(browseMirrorFromCursor:completionHandler:)
    @discardableResult public func browseMirror(from cursor: String, completionHandler: @escaping CompletionHandler) -> Operation {
        assert(self.mirrored, "Mirroring not activated on this index")
        let operation = AsyncBlockOperation(completionHandler: completionHandler) {
            let query = Query(parameters: ["cursor": cursor])
            return self._browseMirror(query: query)
        }
        operation.completionQueue = client.completionQueue
        self.offlineClient.searchQueue.addOperation(operation)
        return operation
    }

    /// Browse the local mirror synchronously.
    private func _browseMirror(query: Query) -> (content: JSONObject?, error: Error?) {
        assert(!Thread.isMainThread) // make sure it's run in the background
        
        let searchResults = localIndex.browse(query.build())
        return OfflineClient.parseResponse(searchResults)
    }
}<|MERGE_RESOLUTION|>--- conflicted
+++ resolved
@@ -359,11 +359,7 @@
         // Task: build the index using the downloaded files.
         buildIndexOperation = BlockOperation() {
             if self.syncError == nil {
-<<<<<<< HEAD
                 let status = self.localIndex.build(settingsFile: self.settingsFilePath!, objectFiles: self.objectsFilePaths!, clearIndex: true, deletedObjectIDs: nil)
-=======
-                let status = self.localIndex.build(settingsFile: self.settingsFilePath, objectFiles: self.objectsFilePaths!, clearIndex: true, deletedObjectIDs: nil)
->>>>>>> 8c741f1b
                 if status != 200 {
                     self.syncError = HTTPError(statusCode: Int(status))
                 } else {
