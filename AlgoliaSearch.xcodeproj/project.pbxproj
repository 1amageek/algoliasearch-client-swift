--- conflicted
+++ resolved
@@ -677,10 +677,7 @@
 			buildSettings = {
 				CLANG_ENABLE_MODULES = YES;
 				CODE_SIGN_IDENTITY = "iPhone Developer";
-<<<<<<< HEAD
-=======
 				FRAMEWORK_SEARCH_PATHS = "$(inherited)";
->>>>>>> ec4811fa
 				GCC_PREPROCESSOR_DEFINITIONS = (
 					"DEBUG=1",
 					"$(inherited)",
@@ -699,10 +696,7 @@
 			buildSettings = {
 				CLANG_ENABLE_MODULES = YES;
 				CODE_SIGN_IDENTITY = "iPhone Developer";
-<<<<<<< HEAD
-=======
 				FRAMEWORK_SEARCH_PATHS = "$(inherited)";
->>>>>>> ec4811fa
 				INFOPLIST_FILE = Tests/Info.plist;
 				IPHONEOS_DEPLOYMENT_TARGET = 8.0;
 				LD_RUNPATH_SEARCH_PATHS = "$(inherited) @executable_path/Frameworks @loader_path/Frameworks";
